{
  "reports": [
    {
      "id": "expiring-items_2_6_2_false",
      "name": "Expiring Items",
      "template": {
        "index": {
          "template": "template.html",
          "header": null,
          "footer": null,
          "query": [
            "query.graphql"
          ],
          "convert_data": "dmFyIHQ9ezM3ODp0PT57Y29uc3QgZT10PT57bGV0IG89e307cmV0dXJuIE9iamVjdC5rZXlzKHQpLmZvckVhY2goZnVuY3Rpb24ocil7IiIhPT10W3JdJiZ2b2lkIDAhPT10W3JdJiZudWxsIT09dFtyXSYmKCJvYmplY3QiPT10eXBlb2YgdFtyXT9vW3JdPWUodFtyXSk6b1tyXT10W3JdKX0pLG99LG89KHQsZSk9PihlKz0iIikuc3BsaXQoIi4iKS5yZWR1Y2UoKHQsZSk9PnQmJnRbZV0sdCk7dC5leHBvcnRzPXtjbGVhblVwT2JqZWN0OmUsY2xlYW5VcE5vZGVzOnQ9PntsZXQgbz1bXTtyZXR1cm4gdC5mb3JFYWNoKHQ9PnswIT1PYmplY3Qua2V5cyh0KS5sZW5ndGgmJm8ucHVzaChlKHQpKX0pLG99LGdldE5lc3RlZFZhbHVlOm8sc29ydE5vZGVzOih0LGUscik9PihlJiZ0LnNvcnQoKHQsbik9PntsZXQgYT1vKHQsZSk7InN0cmluZyI9PXR5cGVvZiBhJiYoYT1hLnRvTG9jYWxlTG93ZXJDYXNlKCkpO2xldCBzPW8obixlKTtyZXR1cm4ic3RyaW5nIj09dHlwZW9mIHMmJihzPXMudG9Mb2NhbGVMb3dlckNhc2UoKSksbnVsbD09YSYmbnVsbD09cz8wOm51bGw9PWE/ImFzYyI9PT1yPy0xOjE6bnVsbD09cz8iYXNjIj09PXI/MTotMTphPT09cz8wOiJhc2MiPT09cj9hPnM/MTotMTphPHM/MTotMX0pLHQpfX19LGU9e307ZnVuY3Rpb24gbyhyKXt2YXIgbj1lW3JdO2lmKHZvaWQgMCE9PW4pcmV0dXJuIG4uZXhwb3J0czt2YXIgYT1lW3JdPXtleHBvcnRzOnt9fTtyZXR1cm4gdFtyXShhLGEuZXhwb3J0cyxvKSxhLmV4cG9ydHN9by5kPSh0LGUpPT57Zm9yKHZhciByIGluIGUpby5vKGUscikmJiFvLm8odCxyKSYmT2JqZWN0LmRlZmluZVByb3BlcnR5KHQscix7ZW51bWVyYWJsZTohMCxnZXQ6ZVtyXX0pfSxvLm89KHQsZSk9Pk9iamVjdC5wcm90b3R5cGUuaGFzT3duUHJvcGVydHkuY2FsbCh0LGUpO3ZhciByPW8oMzc4KTtmdW5jdGlvbiBuKHQpe3JldHVybiB0LmRhdGEuc3RvY2tMaW5lcy5ub2Rlcz0oKHQsZSxvKT0+e3QuZm9yRWFjaCh0PT57aWYoMD09T2JqZWN0LmtleXModCkubGVuZ3RoKXJldHVybjtjb25zdCBlPSh0PT57bGV0IGU7aWYodCl7bGV0IG89RGF0ZS5ub3coKTtlPShuZXcgRGF0ZSh0KS1vKS8xZTMvNjAvNjAvMjR9cmV0dXJuIGV9KSh0Py5leHBpcnlEYXRlKSxvPSgodCxlKT0+e2xldCBvLHI9ZT8uaXRlbT8uc3RhdHM/LmF2ZXJhZ2VNb250aGx5Q29uc3VtcHRpb24sbj1lPy50b3RhbE51bWJlck9mUGFja3MqZT8ucGFja1NpemU7aWYodCYmciYmbiYmdD49MCl7Y29uc3QgZT1NYXRoLnJvdW5kKHQqKHIvMzAuNDM3NSkpO289TWF0aC5taW4oZSxuPz9lKX1yZXR1cm4gb30pKGUsdCk7byYmKHQuZXhwZWN0ZWRVc2FnZT1vKTtjb25zdCByPSgodCxlLG8scik9PntsZXQgbjtpZih0JiZlJiZyKXtjb25zdCBhPXQqZTtvJiYobj1yPj0wP01hdGgucm91bmQoYS1vKihyLzMwLjQzNzUpKTpNYXRoLnJvdW5kKGEpKSxvfHxyPD0wJiYobj1NYXRoLnJvdW5kKGEpKX1yZXR1cm4gbjwwPzA6bn0pKHQ/LnBhY2tTaXplLHQ/LnRvdGFsTnVtYmVyT2ZQYWNrcyx0Py5pdGVtPy5zdGF0cz8uYXZlcmFnZU1vbnRobHlDb25zdW1wdGlvbixlKTtyJiYodC5zdG9ja0F0Umlzaz1yKSx0LmRheXNVbnRpbEV4cGlyZWQ9KHQ9PntsZXQgZTtyZXR1cm4gdCYmKGU9TWF0aC5yb3VuZCh0KSksZX0pKGUpLHQuYXZlcmFnZU1vbnRobHlDb25zdW1wdGlvbj1NYXRoLnJvdW5kKDEwKih0Py5pdGVtPy5zdGF0cz8uYXZlcmFnZU1vbnRobHlDb25zdW1wdGlvbj8/MCkpLzEwfSk7bGV0IG49KDAsci5jbGVhblVwTm9kZXMpKHQpO3JldHVybigwLHIuc29ydE5vZGVzKShuLGUsbyl9KSh0LmRhdGEuc3RvY2tMaW5lcy5ub2Rlcyx0Py5hcmd1bWVudHM/LnNvcnQ/PyJpdGVtLm5hbWUiLHQ/LmFyZ3VtZW50cz8uZGlyPz8iYXNjIiksdH1leHBvcnR7biBhcyBjb252ZXJ0X2RhdGF9Ow==",
          "convert_data_type": "BoaJs"
        },
        "entries": {
<<<<<<< HEAD
          "style.css": {
            "type": "Resource",
            "data": "@page {\n  margin: 0;\n  size: A4 landscape;\n}\n\n.paging {\n  width: 100%;\n}\n\n.container {\n  margin: auto;\n  padding: 10px;\n  font-size: 14px;\n  font-family: \"Helvetica Neue\", \"Helvetica\", Helvetica, Arial, sans-serif;\n  color: #555;\n}\n\n.container table {\n  width: 100%;\n  font-size: inherit;\n  font-family: inherit;\n  text-align: left;\n  margin-top: 10;\n  margin-bottom: 15;\n  border-collapse: separate;\n}\n\n.container table td {\n  padding: 10px;\n  vertical-align: top;\n  border-top: 1px solid rgb(164, 163, 163);\n}\n\n.container > table > thead {\n  position: -webkit-sticky;\n  position: sticky;\n  top: 0;\n  background-color: #f1f1f1;\n}\n\n.container,\nbody,\n.container>table {\n  margin-top: 0px;\n  padding-top: 0px;\n}\n\n.container table tr.heading td {\n  font-weight: bold;\n  margin-bottom: 15px;\n}\n\n.container table td.expiry-date span {\n  padding: 2px;\n  border-radius: 10px;\n}\n\n.container table td.expiry-date span.expired::before {\n  content: \"\";\n  display: inline-block;\n  width: 10px;\n  height: 10px;\n  border-radius: 50%;\n  background-color: rgba(245, 5, 1, 0.6);\n  margin-right: 5px;\n}\n\n.container table td.expiry-date span.expired {\n  background-color: rgba(245, 5, 1, 0.3);\n  padding: 3px 10px;\n  white-space: nowrap;\n}\n\n.container table td.expiry-date span.soon::before {\n  content: \"\";\n  display: inline-block;\n  width: 10px;\n  height: 10px;\n  border-radius: 50%;\n  background-color: rgba(248, 154, 1, 0.6);\n  margin-right: 5px;\n}\n\n.container table td.expiry-date span.soon {\n  background-color: rgba(248, 154, 1, 0.3);\n  padding: 3px 10px;\n  white-space: nowrap;\n}\n\n.container table td.expiry-date span.all-good::before {\n  content: \"\";\n  display: inline-block;\n  width: 10px;\n  height: 10px;\n  border-radius: 50%;\n  background-color: rgba(51, 169, 1, 0.6);\n  margin-right: 5px;\n}\n\n.container table td.expiry-date span.all-good {\n  background-color: rgba(51, 169, 1, 0.3);\n  padding: 3px 10px;\n  white-space: nowrap;\n}\n\n.container table span.na::before {\n  content: \"\";\n  display: inline-block;\n  width: 10px;\n  height: 10px;\n  border-radius: 50%;\n  background-color: rgba(143, 144, 166, 0.6);\n  margin-right: 5px;\n}\n\n.container table td.expiry-date span.na {\n  background-color: rgba(143, 144, 166, 0.3);\n  padding: 3px 10px;\n  white-space: nowrap;\n}"
=======
          "query.graphql": {
            "type": "GraphGLQuery",
            "data": {
              "query": "query ExpiringItems(\n  $storeId: String\n  $itemCodeOrName: String\n  $expiryDate: String\n) {\n  stockLines(\n    storeId: $storeId\n    filter: {\n      itemCodeOrName: { like: $itemCodeOrName }\n      expiryDate: { beforeOrEqualTo: $expiryDate }\n      hasPacksInStore: true\n      isActive: true\n    }\n    page: { first: 5000 }\n  ) {\n    ... on StockLineConnector {\n      nodes {\n        batch\n        expiryDate\n        id\n        packSize\n        storeId\n        totalNumberOfPacks\n        supplierName\n        location {\n          code\n        }\n        item {\n          code\n          name\n          unitName\n          stats(storeId: $storeId) {\n            averageMonthlyConsumption\n          }\n        }\n      }\n    }\n  }\n}\n",
              "variables": null
            }
>>>>>>> f88b498c
          },
          "style.css": {
            "type": "Resource",
            "data": "@page {\n  margin: 0;\n  size: A4 landscape;\n}\n\n.paging {\n  width: 100%;\n}\n\n.container {\n  margin: auto;\n  padding: 10px;\n  font-size: 14px;\n  font-family: \"Helvetica Neue\", \"Helvetica\", Helvetica, Arial, sans-serif;\n  color: #555;\n}\n\n.container table {\n  width: 100%;\n  font-size: inherit;\n  font-family: inherit;\n  text-align: left;\n  margin-top: 10;\n  margin-bottom: 15;\n  border-collapse: separate;\n}\n\n.container table td {\n  padding: 10px;\n  vertical-align: top;\n  border-top: 1px solid rgb(164, 163, 163);\n}\n\n.container > table > thead {\n  position: -webkit-sticky;\n  position: sticky;\n  top: 0;\n  background-color: #f1f1f1;\n}\n\n.container,\nbody,\n.container>table {\n  margin-top: 0px;\n  padding-top: 0px;\n}\n\n.container table tr.heading td {\n  font-weight: bold;\n  margin-bottom: 15px;\n}\n\n.container table td.expiry-date span {\n  padding: 2px;\n  border-radius: 10px;\n}\n\n.container table td.expiry-date span.expired::before {\n  content: \"\";\n  display: inline-block;\n  width: 10px;\n  height: 10px;\n  border-radius: 50%;\n  background-color: rgba(245, 5, 1, 0.6);\n  margin-right: 5px;\n}\n\n.container table td.expiry-date span.expired {\n  background-color: rgba(245, 5, 1, 0.3);\n  padding: 3px 10px;\n  white-space: nowrap;\n}\n\n.container table td.expiry-date span.soon::before {\n  content: \"\";\n  display: inline-block;\n  width: 10px;\n  height: 10px;\n  border-radius: 50%;\n  background-color: rgba(248, 154, 1, 0.6);\n  margin-right: 5px;\n}\n\n.container table td.expiry-date span.soon {\n  background-color: rgba(248, 154, 1, 0.3);\n  padding: 3px 10px;\n  white-space: nowrap;\n}\n\n.container table td.expiry-date span.all-good::before {\n  content: \"\";\n  display: inline-block;\n  width: 10px;\n  height: 10px;\n  border-radius: 50%;\n  background-color: rgba(51, 169, 1, 0.6);\n  margin-right: 5px;\n}\n\n.container table td.expiry-date span.all-good {\n  background-color: rgba(51, 169, 1, 0.3);\n  padding: 3px 10px;\n  white-space: nowrap;\n}\n\n.container table span.na::before {\n  content: \"\";\n  display: inline-block;\n  width: 10px;\n  height: 10px;\n  border-radius: 50%;\n  background-color: rgba(143, 144, 166, 0.6);\n  margin-right: 5px;\n}\n\n.container table td.expiry-date span.na {\n  background-color: rgba(143, 144, 166, 0.3);\n  padding: 3px 10px;\n  white-space: nowrap;\n}"
          },
          "template.html": {
            "type": "TeraTemplate",
            "data": {
              "output": "Html",
              "template": "<style>{% include \"style.css\" %}</style>\n\n<div class=\"container\">\n  <table>\n    <thead>\n      <tr class=\"heading\">\n        <td>{{t(k=\"label.code\", f=\"Code\")}}</td>\n        <td>{{t(k=\"label.name\", f=\"Name\")}}</td>\n        <td>{{t(k=\"report.expiring-in-days\", f=\"Expiring in (days)\")}}</td>\n        <td>{{t(k=\"label.batch\", f=\"Batch\")}}</td>\n        <td>{{t(k=\"report.expiry-date\", f=\"Expiry date\")}}</td>\n        <td>{{t(k=\"report.stock-on-hand\", f=\"Stock on hand\")}}</td>\n        <td>{{t(k=\"report.average-monthly-consumption\", f=\"Average monthly consumption\")}}</td>\n        <td>{{t(k=\"report.expected-usage\", f=\"Expected usage\")}}</td>\n        <td>{{t(k=\"report.stock-at-risk\", f=\"Stock at risk\")}}</td>\n      </tr>\n    </thead>\n    <tbody>\n      {% for stockLine in data.stockLines.nodes %}\n      <tr>\n        <td>{{stockLine.item.code}}</td>\n        <td>{{stockLine.item.name}}</td>\n        <td class=\"expiry-date\">\n          {% if stockLine.daysUntilExpired %}\n            {% if stockLine.daysUntilExpired <= 0 %}\n              <span class=\"expired\">{{t(k=\"report.expired\", f=\"Expired\")}}</span>\n              {% elif stockLine.daysUntilExpired <= arguments.monthsItemsExpire *\n                (365.25 / 12.0) %}\n              <span class=\"soon\">{{ stockLine.daysUntilExpired }}</span>\n            {% else %}\n                <span class=\"all-good\">{{ stockLine.daysUntilExpired }}</span>\n            {% endif %}\n          {% else %}\n            <span class=\"na\">N/A</span>\n          {% endif %}\n        </td>\n        <td>{{stockLine.batch | default(value='')}}</td>\n        <td>\n          {% if stockLine.expiryDate %}\n            {{ stockLine.expiryDate | date(format=\"%d/%m/%Y\") }}\n          {% else %}\n            N/A\n          {% endif %}\n        </td>\n        <td>{{stockLine.totalNumberOfPacks * stockLine.packSize | round( precision=1)\n          }}</td>\n        <td>{{stockLine.averageMonthlyConsumption }}</td>\n        <td>\n          {% if stockLine.expectedUsage %}\n              {{ stockLine.expectedUsage | round( precision=1) }}\n          {% else %}\n            N/A\n          {% endif %}\n        </td>\n        <td>\n          {% if stockLine.stockAtRisk %}\n            {{ stockLine.stockAtRisk | round( precision=1) }}\n          {% else %}\n            N/A\n          {% endif %}\n        </td>\n      </tr>\n      {% endfor %}\n    </tbody>\n  </table>\n</div>"
            }
          }
        }
      },
      "context": "REPORT",
      "sub_context": "Expiring",
      "argument_schema_id": "for_report_expiring-items_2_6_2_false",
      "comment": null,
      "is_custom": false,
      "version": "2.6.2",
      "code": "expiring-items",
      "form_schema": {
        "id": "for_report_expiring-items_2_6_2_false",
        "type": "reportArgument",
        "json_schema": {
          "$schema": "http://json-schema.org/draft-07/schema#",
          "allOf": [
            {
              "$ref": "#/definitions/StockFilters"
            }
          ],
          "definitions": {
            "StockFilters": {
              "properties": {
                "dir": {
                  "description": "sort by dir",
                  "format": "SortToggle",
                  "type": [
                    "string",
                    "null"
                  ]
                },
                "expiryDate": {
                  "description": "T#label.expiry-date",
                  "format": "date",
                  "type": "string"
                },
                "itemCodeOrName": {
                  "description": "Item Code or Name",
                  "type": "string"
                },
                "monthlyConsumptionLookBackPeriod": {
                  "description": "Average Monthly Consumption Look Back Period",
                  "readOnly": true,
                  "type": "number"
                },
                "monthsItemsExpire": {
                  "description": "Expiring item period",
                  "readOnly": true,
                  "type": "number"
                },
                "monthsOverstock": {
                  "description": "Months Overstock",
                  "readOnly": true,
                  "type": "number"
                },
                "monthsUnderstock": {
                  "description": "Months Understock",
                  "readOnly": true,
                  "type": "number"
                },
                "sort": {
                  "description": "sort by",
                  "enum": [
                    "item.name",
                    "item.code",
                    "expiryDate",
                    "daysUntilExpired",
                    "stockAtRisk",
                    "expectedUsage"
                  ],
                  "type": "string"
                }
              }
            }
          },
          "type": "object"
        },
        "ui_schema": {
          "elements": [
            {
              "label": "T#report.expiry-date",
              "options": {
                "dateOnly": true
              },
              "scope": "#/properties/expiryDate",
              "type": "Control"
            },
            {
              "label": "T#report.item-code-or-name",
              "options": {
                "flexBasis": "90%",
                "useDebounce": false
              },
              "scope": "#/properties/itemCodeOrName",
              "type": "Control"
            },
            {
              "label": "T#report.amc-lookback",
              "options": {
                "inputAlignment": "end",
                "paddingRight": 25
              },
              "scope": "#/properties/monthlyConsumptionLookBackPeriod",
              "type": "Control"
            },
            {
              "label": "T#label.max-months-of-stock",
              "options": {
                "inputAlignment": "end",
                "paddingRight": 25
              },
              "scope": "#/properties/monthsOverstock",
              "type": "Control"
            },
            {
              "label": "T#label.min-months-of-stock",
              "options": {
                "inputAlignment": "end",
                "paddingRight": 25
              },
              "scope": "#/properties/monthsUnderstock",
              "type": "Control"
            },
            {
              "label": "T#label.expiring-item-period",
              "options": {
                "inputAlignment": "end",
                "paddingRight": 25
              },
              "scope": "#/properties/monthsItemsExpire",
              "type": "Control"
            },
            {
              "label": "T#report.sort-by",
              "options": {
                "show": [
                  [
                    "item.name",
                    "T#report.item-name"
                  ],
                  [
                    "item.code",
                    "T#label.code"
                  ],
                  [
                    "expiryDate",
                    "T#report.expiry-date"
                  ],
                  [
                    "daysUntilExpired",
                    "T#report.days-until-expired"
                  ],
                  [
                    "stockAtRisk",
                    "T#report.stock-at-risk"
                  ],
                  [
                    "expectedUsage",
                    "T#report.expected-usage"
                  ]
                ]
              },
              "scope": "#/properties/sort",
              "type": "Control"
            },
            {
              "label": "T#report.sort-direction",
              "scope": "#/properties/dir",
              "type": "SortToggle"
            }
          ],
          "type": "VerticalLayout"
        }
      },
      "excel_template_buffer": null
    },
    {
      "id": "expiring-items_2_10_0_false",
      "name": "Expiring Items",
      "template": {
        "index": {
          "template": "template.html",
          "header": null,
          "footer": null,
          "query": [
            "query.graphql"
          ],
          "convert_data": "dmFyIHQ9ezM3ODp0PT57Y29uc3QgZT10PT57bGV0IG49e307cmV0dXJuIE9iamVjdC5rZXlzKHQpLmZvckVhY2goKGZ1bmN0aW9uKG8peyIiIT09dFtvXSYmdm9pZCAwIT09dFtvXSYmbnVsbCE9PXRbb10mJigib2JqZWN0Ij09dHlwZW9mIHRbb10/bltvXT1lKHRbb10pOm5bb109dFtvXSl9KSksbn0sbj0odCxlKT0+KGUrPSIiKS5zcGxpdCgiLiIpLnJlZHVjZSgoKHQsZSk9PnQmJnRbZV0pLHQpO3QuZXhwb3J0cz17Y2xlYW5VcE9iamVjdDplLGNsZWFuVXBOb2Rlczp0PT57bGV0IG49W107cmV0dXJuIHQuZm9yRWFjaCgodD0+ezAhPU9iamVjdC5rZXlzKHQpLmxlbmd0aCYmbi5wdXNoKGUodCkpfSkpLG59LGdldE5lc3RlZFZhbHVlOm4sc29ydE5vZGVzOih0LGUsbyk9PihlJiZ0LnNvcnQoKCh0LHIpPT57bGV0IHM9bih0LGUpOyJzdHJpbmciPT10eXBlb2YgcyYmKHM9cy50b0xvY2FsZUxvd2VyQ2FzZSgpKTtsZXQgYT1uKHIsZSk7cmV0dXJuInN0cmluZyI9PXR5cGVvZiBhJiYoYT1hLnRvTG9jYWxlTG93ZXJDYXNlKCkpLG51bGw9PXMmJm51bGw9PWE/MDpudWxsPT1zPyJhc2MiPT09bz8tMToxOm51bGw9PWE/ImFzYyI9PT1vPzE6LTE6cz09PWE/MDoiYXNjIj09PW8/cz5hPzE6LTE6czxhPzE6LTF9KSksdCl9fX0sZT17fSxuPWZ1bmN0aW9uIG4obyl7dmFyIHI9ZVtvXTtpZih2b2lkIDAhPT1yKXJldHVybiByLmV4cG9ydHM7dmFyIHM9ZVtvXT17ZXhwb3J0czp7fX07cmV0dXJuIHRbb10ocyxzLmV4cG9ydHMsbikscy5leHBvcnRzfSgzNzgpO2Z1bmN0aW9uIG8odCl7cmV0dXJuIHQuZGF0YS5zdG9ja0xpbmVzLm5vZGVzPSgodCxlLG8pPT57dC5mb3JFYWNoKCh0PT57aWYoMD09T2JqZWN0LmtleXModCkubGVuZ3RoKXJldHVybjtjb25zdCBlPSh0PT57bGV0IGU7aWYodCl7bGV0IG49RGF0ZS5ub3coKTtlPShuZXcgRGF0ZSh0KS1uKS8xZTMvNjAvNjAvMjR9cmV0dXJuIGV9KSh0Py5leHBpcnlEYXRlKSxuPSgodCxlKT0+e2xldCBuLG89ZT8uaXRlbT8uc3RhdHM/LmF2ZXJhZ2VNb250aGx5Q29uc3VtcHRpb24scj1lPy50b3RhbE51bWJlck9mUGFja3MqZT8ucGFja1NpemU7aWYodCYmbyYmciYmdD49MCl7Y29uc3QgZT1NYXRoLnJvdW5kKHQqKG8vMzAuNDM3NSkpO249TWF0aC5taW4oZSxyPz9lKX1yZXR1cm4gbn0pKGUsdCk7biYmKHQuZXhwZWN0ZWRVc2FnZT1uKTtjb25zdCBvPSgodCxlLG4sbyk9PntsZXQgcjtpZih0JiZlJiZvKXtjb25zdCBzPXQqZTtuJiYocj1vPj0wP01hdGgucm91bmQocy1uKihvLzMwLjQzNzUpKTpNYXRoLnJvdW5kKHMpKSxufHxvPD0wJiYocj1NYXRoLnJvdW5kKHMpKX1yZXR1cm4gcjwwPzA6cn0pKHQ/LnBhY2tTaXplLHQ/LnRvdGFsTnVtYmVyT2ZQYWNrcyx0Py5pdGVtPy5zdGF0cz8uYXZlcmFnZU1vbnRobHlDb25zdW1wdGlvbixlKTtvJiYodC5zdG9ja0F0Umlzaz1vKSx0LmRheXNVbnRpbEV4cGlyZWQ9KHQ9PntsZXQgZTtyZXR1cm4gdCYmKGU9TWF0aC5yb3VuZCh0KSksZX0pKGUpLHQuYXZlcmFnZU1vbnRobHlDb25zdW1wdGlvbj1NYXRoLnJvdW5kKDEwKih0Py5pdGVtPy5zdGF0cz8uYXZlcmFnZU1vbnRobHlDb25zdW1wdGlvbj8/MCkpLzEwfSkpO2xldCByPSgwLG4uY2xlYW5VcE5vZGVzKSh0KTtyZXR1cm4oMCxuLnNvcnROb2RlcykocixlLG8pfSkodC5kYXRhLnN0b2NrTGluZXMubm9kZXMsdD8uYXJndW1lbnRzPy5zb3J0Pz8iaXRlbS5uYW1lIix0Py5hcmd1bWVudHM/LmRpcj8/ImFzYyIpLHR9ZXhwb3J0e28gYXMgY29udmVydF9kYXRhfTs=",
          "convert_data_type": "BoaJs"
        },
        "entries": {
          "query.graphql": {
            "type": "GraphGLQuery",
            "data": {
              "query": "query ExpiringItems(\n  $storeId: String\n  $itemCodeOrName: String\n  $expiryDate: String\n) {\n  stockLines(\n    storeId: $storeId\n    filter: {\n      itemCodeOrName: { like: $itemCodeOrName }\n      expiryDate: { beforeOrEqualTo: $expiryDate }\n      hasPacksInStore: true\n      isActive: true\n    }\n  ) {\n    ... on StockLineConnector {\n      nodes {\n        batch\n        expiryDate\n        id\n        packSize\n        storeId\n        totalNumberOfPacks\n        supplierName\n        location {\n          code\n        }\n        item {\n          code\n          name\n          unitName\n          stats(storeId: $storeId) {\n            averageMonthlyConsumption\n          }\n        }\n      }\n    }\n  }\n}\n",
              "variables": null
            }
          },
<<<<<<< HEAD
          "query.graphql": {
            "type": "GraphGLQuery",
            "data": {
              "query": "query ExpiringItems(\n  $storeId: String\n  $itemCodeOrName: String\n  $expiryDate: String\n) {\n  stockLines(\n    storeId: $storeId\n    filter: {\n      itemCodeOrName: { like: $itemCodeOrName }\n      expiryDate: { beforeOrEqualTo: $expiryDate }\n      hasPacksInStore: true\n      isActive: true\n    }\n  ) {\n    ... on StockLineConnector {\n      nodes {\n        batch\n        expiryDate\n        id\n        packSize\n        storeId\n        totalNumberOfPacks\n        supplierName\n        location {\n          code\n        }\n        item {\n          code\n          name\n          unitName\n          stats(storeId: $storeId) {\n            averageMonthlyConsumption\n          }\n        }\n      }\n    }\n  }\n}\n",
              "variables": null
=======
          "style.css": {
            "type": "Resource",
            "data": "@page {\n  margin: 0;\n  size: A4 landscape;\n}\n\n.paging {\n  width: 100%;\n}\n\n.container {\n  margin: auto;\n  padding: 10px;\n  font-size: 14px;\n  font-family: \"Helvetica Neue\", \"Helvetica\", Helvetica, Arial, sans-serif;\n  color: #555;\n}\n\n.container table {\n  width: 100%;\n  font-size: inherit;\n  font-family: inherit;\n  text-align: left;\n  margin-top: 10;\n  margin-bottom: 15;\n  border-collapse: separate;\n}\n\n.container table td {\n  padding: 10px;\n  vertical-align: top;\n  border-top: 1px solid rgb(164, 163, 163);\n}\n\n.container > table > thead {\n  position: -webkit-sticky;\n  position: sticky;\n  top: 0;\n  background-color: #f1f1f1;\n}\n\n.container,\nbody,\n.container>table {\n  margin-top: 0px;\n  padding-top: 0px;\n}\n\n.container table tr.heading td {\n  font-weight: bold;\n  margin-bottom: 15px;\n}\n\n.container table td.expiry-date span {\n  padding: 2px;\n  border-radius: 10px;\n}\n\n.container table td.expiry-date span.expired::before {\n  content: \"\";\n  display: inline-block;\n  width: 10px;\n  height: 10px;\n  border-radius: 50%;\n  background-color: rgba(245, 5, 1, 0.6);\n  margin-right: 5px;\n}\n\n.container table td.expiry-date span.expired {\n  background-color: rgba(245, 5, 1, 0.3);\n  padding: 3px 10px;\n  white-space: nowrap;\n}\n\n.container table td.expiry-date span.soon::before {\n  content: \"\";\n  display: inline-block;\n  width: 10px;\n  height: 10px;\n  border-radius: 50%;\n  background-color: rgba(248, 154, 1, 0.6);\n  margin-right: 5px;\n}\n\n.container table td.expiry-date span.soon {\n  background-color: rgba(248, 154, 1, 0.3);\n  padding: 3px 10px;\n  white-space: nowrap;\n}\n\n.container table td.expiry-date span.all-good::before {\n  content: \"\";\n  display: inline-block;\n  width: 10px;\n  height: 10px;\n  border-radius: 50%;\n  background-color: rgba(51, 169, 1, 0.6);\n  margin-right: 5px;\n}\n\n.container table td.expiry-date span.all-good {\n  background-color: rgba(51, 169, 1, 0.3);\n  padding: 3px 10px;\n  white-space: nowrap;\n}\n\n.container table span.na::before {\n  content: \"\";\n  display: inline-block;\n  width: 10px;\n  height: 10px;\n  border-radius: 50%;\n  background-color: rgba(143, 144, 166, 0.6);\n  margin-right: 5px;\n}\n\n.container table td.expiry-date span.na {\n  background-color: rgba(143, 144, 166, 0.3);\n  padding: 3px 10px;\n  white-space: nowrap;\n}"
          },
          "template.html": {
            "type": "TeraTemplate",
            "data": {
              "output": "Html",
              "template": "<style>{% include \"style.css\" %}</style>\n\n<div class=\"container\">\n  <table>\n    <thead>\n      <tr class=\"heading\">\n        <td>{{t(k=\"label.code\", f=\"Code\")}}</td>\n        <td>{{t(k=\"label.name\", f=\"Name\")}}</td>\n        <td>{{t(k=\"report.expiring-in-days\", f=\"Expiring in (days)\")}}</td>\n        <td>{{t(k=\"label.batch\", f=\"Batch\")}}</td>\n        <td>{{t(k=\"report.expiry-date\", f=\"Expiry date\")}}</td>\n        <td>{{t(k=\"report.stock-on-hand\", f=\"Stock on hand\")}}</td>\n        <td>{{t(k=\"report.average-monthly-consumption\", f=\"Average monthly consumption\")}}</td>\n        <td>{{t(k=\"report.expected-usage\", f=\"Expected usage\")}}</td>\n        <td>{{t(k=\"report.stock-at-risk\", f=\"Stock at risk\")}}</td>\n      </tr>\n    </thead>\n    <tbody>\n      {% for stockLine in data.stockLines.nodes %}\n      <tr>\n        <td>{{stockLine.item.code}}</td>\n        <td>{{stockLine.item.name}}</td>\n        <td class=\"expiry-date\">\n          {% if stockLine.daysUntilExpired %}\n            {% if stockLine.daysUntilExpired <= 0 %}\n              <span class=\"expired\">{{t(k=\"report.expired\", f=\"Expired\")}}</span>\n              {% elif stockLine.daysUntilExpired <= arguments.monthsItemsExpire *\n                (365.25 / 12.0) %}\n              <span class=\"soon\">{{ stockLine.daysUntilExpired }}</span>\n            {% else %}\n                <span class=\"all-good\">{{ stockLine.daysUntilExpired }}</span>\n            {% endif %}\n          {% else %}\n            <span class=\"na\">N/A</span>\n          {% endif %}\n        </td>\n        <td>{{stockLine.batch | default(value='')}}</td>\n        <td>\n          {% if stockLine.expiryDate %}\n            {{ stockLine.expiryDate | date(format=\"%d/%m/%Y\") }}\n          {% else %}\n            N/A\n          {% endif %}\n        </td>\n        <td>{{stockLine.totalNumberOfPacks * stockLine.packSize | round( precision=1)\n          }}</td>\n        <td>{{stockLine.averageMonthlyConsumption }}</td>\n        <td>\n          {% if stockLine.expectedUsage %}\n              {{ stockLine.expectedUsage | round( precision=1) }}\n          {% else %}\n            N/A\n          {% endif %}\n        </td>\n        <td>\n          {% if stockLine.stockAtRisk %}\n            {{ stockLine.stockAtRisk | round( precision=1) }}\n          {% else %}\n            N/A\n          {% endif %}\n        </td>\n      </tr>\n      {% endfor %}\n    </tbody>\n  </table>\n</div>"
>>>>>>> f88b498c
            }
          }
        }
      },
      "context": "REPORT",
      "sub_context": "StockAndItems",
      "argument_schema_id": "for_report_expiring-items_2_10_0_false",
      "comment": null,
      "is_custom": false,
      "version": "2.10.0",
      "code": "expiring-items",
      "form_schema": {
        "id": "for_report_expiring-items_2_10_0_false",
        "type": "reportArgument",
        "json_schema": {
          "$schema": "http://json-schema.org/draft-07/schema#",
          "allOf": [
            {
              "$ref": "#/definitions/StockFilters"
            }
          ],
          "definitions": {
            "StockFilters": {
              "properties": {
                "dir": {
                  "description": "sort by dir",
                  "format": "SortToggle",
                  "type": [
                    "string",
                    "null"
                  ]
                },
                "expiryDate": {
                  "description": "T#label.expiry-date",
                  "format": "date",
                  "type": "string"
                },
                "itemCodeOrName": {
                  "description": "Item Code or Name",
                  "type": "string"
                },
                "monthlyConsumptionLookBackPeriod": {
                  "description": "Average Monthly Consumption Look Back Period",
                  "readOnly": true,
                  "type": "number"
                },
                "monthsItemsExpire": {
                  "description": "Expiring item period",
                  "readOnly": true,
                  "type": "number"
                },
                "monthsOverstock": {
                  "description": "Months Overstock",
                  "readOnly": true,
                  "type": "number"
                },
                "monthsUnderstock": {
                  "description": "Months Understock",
                  "readOnly": true,
                  "type": "number"
                },
                "sort": {
                  "description": "sort by",
                  "enum": [
                    "item.name",
                    "item.code",
                    "expiryDate",
                    "daysUntilExpired",
                    "stockAtRisk",
                    "expectedUsage"
                  ],
                  "type": "string"
                }
              }
            }
          },
          "type": "object"
        },
        "ui_schema": {
          "elements": [
            {
              "label": "T#report.expiry-date",
              "options": {
                "dateOnly": true
              },
              "scope": "#/properties/expiryDate",
              "type": "Control"
            },
            {
              "label": "T#report.item-code-or-name",
              "options": {
                "flexBasis": "90%",
                "useDebounce": false
              },
              "scope": "#/properties/itemCodeOrName",
              "type": "Control"
            },
            {
              "label": "T#report.amc-lookback",
              "options": {
                "inputAlignment": "end",
                "paddingRight": 25
              },
              "scope": "#/properties/monthlyConsumptionLookBackPeriod",
              "type": "Control"
            },
            {
              "label": "T#label.max-months-of-stock",
              "options": {
                "inputAlignment": "end",
                "paddingRight": 25
              },
              "scope": "#/properties/monthsOverstock",
              "type": "Control"
            },
            {
              "label": "T#label.min-months-of-stock",
              "options": {
                "inputAlignment": "end",
                "paddingRight": 25
              },
              "scope": "#/properties/monthsUnderstock",
              "type": "Control"
            },
            {
              "label": "T#label.expiring-item-period",
              "options": {
                "inputAlignment": "end",
                "paddingRight": 25
              },
              "scope": "#/properties/monthsItemsExpire",
              "type": "Control"
            },
            {
              "label": "T#report.sort-by",
              "options": {
                "show": [
                  [
                    "item.name",
                    "T#report.item-name"
                  ],
                  [
                    "item.code",
                    "T#label.code"
                  ],
                  [
                    "expiryDate",
                    "T#report.expiry-date"
                  ],
                  [
                    "daysUntilExpired",
                    "T#report.days-until-expired"
                  ],
                  [
                    "stockAtRisk",
                    "T#report.stock-at-risk"
                  ],
                  [
                    "expectedUsage",
                    "T#report.expected-usage"
                  ]
                ]
              },
              "scope": "#/properties/sort",
              "type": "Control"
            },
            {
              "label": "T#report.sort-direction",
              "scope": "#/properties/dir",
              "type": "SortToggle"
            }
          ],
          "type": "VerticalLayout"
        }
      },
      "excel_template_buffer": null
    },
    {
      "id": "outbound-shipments_2_10_0_false",
      "name": "Outbound Shipments",
      "template": {
        "index": {
          "template": "template.html",
          "header": null,
          "footer": null,
          "query": [
            "query.graphql"
          ],
          "convert_data": "ZnVuY3Rpb24gZShlKXtyZXR1cm4oKGUsdCk9PntpZighZSlyZXR1cm57ZGF0YTp2b2lkIDB9O2NvbnN0IGE9bmV3IE1hcCxvPW5ldyBNYXA7ZS5ub2Rlcy5mb3JFYWNoKChlPT57ZS5saW5lcy5ub2Rlcy5mb3JFYWNoKChlPT57Y29uc3QgdD1lLml0ZW0uY29kZTthLnNldCh0LChhLmdldCh0KXx8MCkrZS50b3RhbEJlZm9yZVRheCksby5zZXQodCwoby5nZXQodCl8fDApKzEpfSkpfSkpO2NvbnN0IHI9W10sYz1uZXcgTWFwO2Uubm9kZXMuZm9yRWFjaCgoZT0+e2UubGluZXMubm9kZXMuZm9yRWFjaCgoZT0+e2NvbnN0IHQ9ZS5pdGVtLmNvZGUsbj0oYy5nZXQodCl8fDApKzE7Yy5zZXQodCxuKTtjb25zdCBzPW49PT1vLmdldCh0KTtyLnB1c2goe2lkOmUuaWQsaXRlbUNvZGU6ZS5pdGVtLmNvZGUsaXRlbU5hbWU6ZS5pdGVtLm5hbWUsYmF0Y2g6ZS5iYXRjaCxleHBpcnlEYXRlOmUuZXhwaXJ5RGF0ZSxwYWNrU2l6ZTplLnBhY2tTaXplLG51bWJlck9mUGFja3M6ZS5udW1iZXJPZlBhY2tzLG51bWJlck9mVW5pdHM6ZS5udW1iZXJPZlBhY2tzKmUucGFja1NpemUsY29zdFByaWNlUGVyUGFjazplLmNvc3RQcmljZVBlclBhY2ssdG90YWxDb3N0OnM/YS5nZXQodCk6Ii0ifSl9KSl9KSk7Y29uc3Qgbj1yLnNvcnQoKChlLHQpPT5lLml0ZW1OYW1lLmxvY2FsZUNvbXBhcmUodC5pdGVtTmFtZSkpKTtyZXR1cm57ZGF0YTp7b3RoZXJQYXJ0eU5hbWU6dD9lLm5vZGVzWzBdPy5vdGhlclBhcnR5TmFtZTp2b2lkIDAsbGluZXM6bn19fSkoZT8uZGF0YT8uaW52b2ljZXMsZT8uYXJndW1lbnRzPy5vdGhlclBhcnR5SWQpfWV4cG9ydHtlIGFzIGNvbnZlcnRfZGF0YX07",
          "convert_data_type": "BoaJs"
        },
        "entries": {
          "query.graphql": {
            "type": "GraphGLQuery",
            "data": {
              "query": "query OutboundShipments(\n  $storeId: String\n  $otherPartyId: String\n  $before: String\n  $after: String\n) {\n  invoices(\n    storeId: $storeId\n    filter: {\n      type: { equalTo: OUTBOUND_SHIPMENT }\n      otherPartyId: { equalTo: $otherPartyId }\n      shippedDatetime: { afterOrEqualTo: $after, beforeOrEqualTo: $before }\n    }\n  ) {\n    ... on InvoiceConnector {\n      nodes {\n        id\n        otherPartyName\n        lines {\n          nodes {\n            id\n            item {\n              id\n              code\n              name\n            }\n            batch\n            expiryDate\n            numberOfPacks\n            packSize\n            costPricePerPack\n            totalBeforeTax\n          }\n        }\n      }\n    }\n  }\n}\n",
              "variables": null
            }
          },
          "style.css": {
            "type": "Resource",
            "data": "@page {\n  margin: 0;\n  size: A4 landscape;\n}\n\n.paging {\n  width: 100%;\n}\n\n.container {\n  margin: auto;\n  padding: 10px;\n  font-size: 14px;\n  font-family: \"Helvetica Neue\", \"Helvetica\", Helvetica, Arial, sans-serif;\n  color: #555;\n}\n\n.container table {\n  width: 100%;\n  font-size: inherit;\n  font-family: inherit;\n  text-align: left;\n  margin-top: 10;\n  margin-bottom: 15;\n  border-collapse: separate;\n}\n\n.container table td {\n  padding: 10px;\n  vertical-align: top;\n  border-top: 1px solid rgb(164, 163, 163);\n}\n\n.container table tr:last-child td {\n  border-bottom: none;\n}\n\n.container>table>thead {\n  position: -webkit-sticky;\n  position: sticky;\n  top: 0;\n  background-color: #f1f1f1;\n}\n\n.container,\nbody,\n.container>table {\n  margin-top: 0px;\n  padding-top: 0px;\n}\n\n.container table tr.heading td {\n  font-weight: bold;\n  margin-bottom: 15px;\n}\n\n.container table td.status span {\n  padding: 2px;\n  border-radius: 10px;\n}\n"
          },
          "template.html": {
            "type": "TeraTemplate",
            "data": {
              "output": "Html",
              "template": "<style>\n  {% include \"style.css\" %}\n</style>\n\n<div class=\"container\">\n    {% if data and data.otherPartyName %}\n  <div>\n    <h3>{{data.otherPartyName}}</h3>\n  </div>\n  {% endif %}\n  \n  <table>\n    <thead>\n      <tr class=\"heading\">\n        <td>{{t(k=\"label.code\", f=\"Code\")}}</td>\n        <td>{{t(k=\"label.name\", f=\"Name\")}}</td>\n        <td>{{t(k=\"label.batch\", f=\"Batch\")}}</td>\n        <td>{{t(k=\"label.expiry\", f=\"Expiry\")}}</td>\n        <td>{{t(k=\"label.pack-size\", f=\"Pack size\")}}</td>\n        <td>{{t(k=\"label.num-packs\", f=\"Number of packs\")}}</td>\n        <td>{{t(k=\"label.number-of-units\", f=\"Number of units\")}}</td>\n        <td>{{t(k=\"description.pack-cost\", f=\"Cost price per pack\")}}</td>\n        <td>{{t(k=\"label.total-cost\", f=\"Total cost\")}}</td>\n      </tr>\n    </thead>\n    <tbody>\n      {% for line in data.lines %}\n      <tr>\n        <td>{{line.itemCode}}</td>\n        <td>{{line.itemName}}</td>\n        <td>{{line.batch | default(value='')}}</td>\n        <td>\n          {%if line.expiryDate %}\n          {{line.expiryDate | date(format=\"%d/%m/%Y\")}}\n          {% else %}\n          \n          {% endif %}\n        </td>\n        <td>{{line.packSize}}</td>\n        <td>{{line.numberOfPacks}}</td>\n        <td>{{line.numberOfUnits}}</td>\n        <td>{{line.costPricePerPack}}</td>\n        <td>{{line.totalCost}}</td>\n      </tr>\n      {% endfor %}\n    </tbody>\n  </table>\n</div>\n"
            }
          }
        }
      },
      "context": "REPORT",
      "sub_context": "Distribution",
      "argument_schema_id": "for_report_outbound-shipments_2_10_0_false",
      "comment": null,
      "is_custom": false,
      "version": "2.10.0",
      "code": "outbound-shipments",
      "form_schema": {
        "id": "for_report_outbound-shipments_2_10_0_false",
        "type": "reportArgument",
        "json_schema": {
          "$schema": "http://json-schema.org/draft-07/schema#",
          "allOf": [
            {
              "$ref": "#/definitions/Filters"
            }
          ],
          "definitions": {
            "Filters": {
              "properties": {
                "after": {
                  "description": "From date",
                  "format": "date-time",
                  "type": "string"
                },
                "before": {
                  "description": "To date",
                  "format": "date-time",
                  "type": "string"
                },
                "otherPartyId": {
                  "description": "Filter by other party",
                  "type": "string"
                }
              }
            }
          },
          "type": "object"
        },
        "ui_schema": {
          "elements": [
            {
              "label": "T#label.customer",
              "options": {
                "nameType": "customer"
              },
              "scope": "#/properties/otherPartyId",
              "type": "NameSearch"
            },
            {
              "label": "T#label.from-date",
              "options": {
                "dateOnly": true,
                "disableFuture": true,
                "max": "#/properties/before"
              },
              "scope": "#/properties/after",
              "type": "Control"
            },
            {
              "label": "T#label.to-date",
              "options": {
                "dateOnly": true,
                "disableFuture": true,
                "min": "#/properties/after"
              },
              "scope": "#/properties/before",
              "type": "Control"
            }
          ],
          "type": "VerticalLayout"
        }
      },
      "excel_template_buffer": null
    },
    {
      "id": "stock-status_2_6_3_false",
      "name": "Stock Status",
      "template": {
        "index": {
          "template": "template.html",
          "header": null,
          "footer": null,
          "query": [
            "query.graphql"
          ],
          "convert_data": "dmFyIGU9ezM3ODplPT57Y29uc3QgdD1lPT57bGV0IHI9e307cmV0dXJuIE9iamVjdC5rZXlzKGUpLmZvckVhY2goZnVuY3Rpb24obyl7IiIhPT1lW29dJiZ2b2lkIDAhPT1lW29dJiZudWxsIT09ZVtvXSYmKCJvYmplY3QiPT10eXBlb2YgZVtvXT9yW29dPXQoZVtvXSk6cltvXT1lW29dKX0pLHJ9LHI9KGUsdCk9Pih0Kz0iIikuc3BsaXQoIi4iKS5yZWR1Y2UoKGUsdCk9PmUmJmVbdF0sZSk7ZS5leHBvcnRzPXtjbGVhblVwT2JqZWN0OnQsY2xlYW5VcE5vZGVzOmU9PntsZXQgcj1bXTtyZXR1cm4gZS5mb3JFYWNoKGU9PnswIT1PYmplY3Qua2V5cyhlKS5sZW5ndGgmJnIucHVzaCh0KGUpKX0pLHJ9LGdldE5lc3RlZFZhbHVlOnIsc29ydE5vZGVzOihlLHQsbyk9Pih0JiZlLnNvcnQoKGUsbik9PntsZXQgcz1yKGUsdCk7InN0cmluZyI9PXR5cGVvZiBzJiYocz1zLnRvTG9jYWxlTG93ZXJDYXNlKCkpO2xldCBhPXIobix0KTtyZXR1cm4ic3RyaW5nIj09dHlwZW9mIGEmJihhPWEudG9Mb2NhbGVMb3dlckNhc2UoKSksbnVsbD09cyYmbnVsbD09YT8wOm51bGw9PXM/ImFzYyI9PT1vPy0xOjE6bnVsbD09YT8iYXNjIj09PW8/MTotMTpzPT09YT8wOiJhc2MiPT09bz9zPmE/MTotMTpzPGE/MTotMX0pLGUpfX19LHQ9e307ZnVuY3Rpb24gcihvKXt2YXIgbj10W29dO2lmKHZvaWQgMCE9PW4pcmV0dXJuIG4uZXhwb3J0czt2YXIgcz10W29dPXtleHBvcnRzOnt9fTtyZXR1cm4gZVtvXShzLHMuZXhwb3J0cyxyKSxzLmV4cG9ydHN9ci5kPShlLHQpPT57Zm9yKHZhciBvIGluIHQpci5vKHQsbykmJiFyLm8oZSxvKSYmT2JqZWN0LmRlZmluZVByb3BlcnR5KGUsbyx7ZW51bWVyYWJsZTohMCxnZXQ6dFtvXX0pfSxyLm89KGUsdCk9Pk9iamVjdC5wcm90b3R5cGUuaGFzT3duUHJvcGVydHkuY2FsbChlLHQpO3ZhciBvPXIoMzc4KTtmdW5jdGlvbiBuKGUpe3JldHVybiBlLmRhdGEuaXRlbXMubm9kZXM9KChlLHQscik9PntsZXQgbj0oMCxvLmNsZWFuVXBOb2RlcykoZSk7cmV0dXJuKDAsby5zb3J0Tm9kZXMpKG4sdCxyKX0pKGUuZGF0YS5pdGVtcy5ub2RlcyxlPy5hcmd1bWVudHM/LnNvcnQ/PyJuYW1lIixlPy5hcmd1bWVudHM/LmRpcj8/ImFzYyIpLGV9ZXhwb3J0e24gYXMgY29udmVydF9kYXRhfTs=",
          "convert_data_type": "BoaJs"
        },
        "entries": {
          "template.html": {
            "type": "TeraTemplate",
            "data": {
              "output": "Html",
              "template": "<style>\n  {% include \"style.css\" %}\n</style>\n\n<div class=\"container\">\n  <table>\n    <thead>\n      <tr class=\"heading\">\n        <td>{{t(k=\"label.code\", f=\"Code\")}}</td>\n        <td>{{t(k=\"label.name\", f=\"Name\")}}</td>\n        <td>{{t(k=\"label.status\", f=\"Status\")}}</td>\n        <td>\n          {{t(k=\"report.consumption\", f=\"Consumption\")}}\n          ({{arguments.monthlyConsumptionLookBackPeriod | default(value=3)}})\n          {{t(k=\"label.months\", f=\"months\")}}\n        </td>\n        <td>{{t(k=\"label.soh\", f=\"SOH\")}}</td>\n        <td>\n          {{t(k=\"label.amc\", f=\"AMC\")}}\n          ({{arguments.monthlyConsumptionLookBackPeriod | default(value=3)}})\n          {{t(k=\"label.months\", f=\"months\")}}\n        </td>\n        <td>{{t(k=\"report.mos\", f=\"MOS\")}}</td>\n      </tr>\n    </thead>\n    <tbody>\n      {% for item in data.items.nodes %} \n      {% set SOH = item.stats.stockOnHand | default(value=0) | round( precision=1) %} \n      {% set AMC =  item.stats.averageMonthlyConsumption | default(value=0) |\n      round(precision=1) %} \n      {% set MOS = item.stats.availableMonthsOfStockOnHand | default(value=0) | round( precision=1) %}\n\n      <tr>\n        <td>{{item.code}}</td>\n        <td>{{item.name}}</td>\n        <td class=\"status\">\n          {% if SOH == 0 and AMC > 0 %}\n          <span class=\"out-of-stock\"\n            >{{t(k=\"report.out-of-stock\", f=\"Out of Stock\")}}</span\n          >\n          {% elif AMC == 0 %}\n          <span class=\"no-consumption\"\n            >{{t(k=\"report.no-consumption\", f=\"No consumption\")}}</span\n          >\n          {% elif MOS >= arguments.monthsUnderstock | default(value=0) and MOS\n          <= arguments.monthsOverstock | default(value=0) %}\n          <span class=\"well-stocked\"\n            >{{t(k=\"report.well-stocked\", f=\"Well stocked\")}}</span\n          >\n          {% elif MOS < arguments.monthsUnderstock | default(value=0) %}\n          <span class=\"understocked\">\n            {{t(k=\"report.understocked\", f=\"Understocked\")}}</span\n          >\n          {% elif MOS > arguments.monthsOverstock | default(value=0) %}\n          <span class=\"overstocked\"\n            >{{t(k=\"report.overstocked\", f=\"Overstocked\")}}</span\n          >\n          {% else %} {% endif %}\n        </td>\n        <td>\n          {{item.stats.totalConsumption | default(value=0) | round(\n          precision=1)}}\n        </td>\n        <td>{{SOH}}</td>\n        <td>{{AMC}}</td>\n        <td>\n          {{item.stats.availableMonthsOfStockOnHand | default(value=0) | round(\n          precision=1)}}\n        </td>\n      </tr>\n      {% endfor %}\n    </tbody>\n  </table>\n</div>\n"
            }
          },
          "style.css": {
            "type": "Resource",
            "data": "@page {\n  margin: 0;\n  size: A4 landscape;\n}\n\n.paging {\n  width: 100%;\n}\n\n.container {\n  margin: auto;\n  padding: 10px;\n  font-size: 14px;\n  font-family: \"Helvetica Neue\", \"Helvetica\", Helvetica, Arial, sans-serif;\n  color: #555;\n}\n\n.container table {\n  width: 100%;\n  font-size: inherit;\n  font-family: inherit;\n  text-align: left;\n  margin-top: 10;\n  margin-bottom: 15;\n  border-collapse: separate;\n}\n\n.container table td {\n  padding: 10px;\n  vertical-align: top;\n  border-top: 1px solid rgb(164, 163, 163);\n}\n\n.container table tr:last-child td {\n  border-bottom: none;\n}\n\n.container>table>thead {\n  position: -webkit-sticky;\n  position: sticky;\n  top: 0;\n  background-color: #f1f1f1;\n}\n\n.container,\nbody,\n.container>table {\n  margin-top: 0px;\n  padding-top: 0px;\n}\n\n.container table tr.heading td {\n  font-weight: bold;\n  margin-bottom: 15px;\n}\n\n.container table td.status span {\n  padding: 2px;\n  border-radius: 10px;\n}\n\n\n.container table td.status span::before {\n  content: '';\n  display: inline-block;\n  width: 10px;\n  height: 10px;\n  border-radius: 50%;\n  margin-right: 5px;\n}\n\n.container table td.status span.out-of-stock::before {\n  background-color: #f40502;\n}\n\n.container table td.status span.out-of-stock {\n   padding: 3px 10px;\n  white-space: nowrap;\n  background-color: #fbcdcc;\n}\n\n.container table td.status span.overstocked::before {\n  background-color: #0260f7;\n}\n\n.container table td.status span.overstocked {\n  padding: 3px 10px;\n  white-space: nowrap;\n  background-color: #d9d9ff;\n}\n\n.container table td.status span.understocked::before {\n  background-color: #f79a02;\n}\n\n.container table td.status span.understocked {\n  padding: 3px 10px;\n  white-space: nowrap;\n  background-color: #fdebcc;\n}\n\n.container table td.status span.well-stocked::before {\n  background-color: #33a902;\n}\n\n.container table td.status span.well-stocked {\n  padding: 3px 10px;\n  white-space: nowrap;\n  background-color: #d6eecc;\n}\n\n.container table td.status span.no-consumption::before {\n  background-color: #8f90a6;\n}\n\n.container table td.status span.no-consumption {\n  padding: 3px 10px;\n  white-space: nowrap;\n  background-color: #e9e9ed;\n}\n"
          },
          "query.graphql": {
            "type": "GraphGLQuery",
            "data": {
              "query": "query StockStatus($storeId: String, $itemCode: String, $itemName: String) {\n  items(\n    storeId: $storeId\n    filter: {\n      code: { like: $itemCode }\n      name: { like: $itemName }\n      isVisibleOrOnHand: true\n      isActive: true\n    }\n  ) {\n    ... on ItemConnector {\n      nodes {\n        code\n        name\n        stats(storeId: $storeId) {\n          totalConsumption\n          availableMonthsOfStockOnHand\n          stockOnHand\n          averageMonthlyConsumption\n        }\n      }\n    }\n  }\n}\n",
              "variables": null
            }
          }
        }
      },
      "context": "REPORT",
      "sub_context": "StockAndItems",
      "argument_schema_id": "for_report_stock-status_2_6_3_false",
      "comment": null,
      "is_custom": false,
      "version": "2.6.3",
      "code": "stock-status",
      "form_schema": {
        "id": "for_report_stock-status_2_6_3_false",
        "type": "reportArgument",
        "json_schema": {
          "$schema": "http://json-schema.org/draft-07/schema#",
          "allOf": [
            {
              "$ref": "#/definitions/StockFilters"
            }
          ],
          "definitions": {
            "StockFilters": {
              "properties": {
                "dir": {
                  "description": "sort by dir",
                  "format": "SortToggle",
                  "type": [
                    "string",
                    "null"
                  ]
                },
                "itemCode": {
                  "description": "Item Code",
                  "type": "string"
                },
                "itemName": {
                  "description": "Item Name",
                  "type": "string"
                },
                "monthlyConsumptionLookBackPeriod": {
                  "description": "Average Monthly Consumption Look Back Period",
                  "type": "number"
                },
                "monthsOverstock": {
                  "description": "Months Overstock",
                  "type": "number"
                },
                "monthsUnderstock": {
                  "description": "Months Understock",
                  "type": "number"
                },
                "sort": {
                  "description": "sort by",
                  "enum": [
                    "name",
                    "code"
                  ],
                  "type": "string"
                }
              }
            }
          },
          "type": "object"
        },
        "ui_schema": {
          "elements": [
            {
              "label": "T#report.item-code",
              "options": {
                "useDebounce": false
              },
              "scope": "#/properties/itemCode",
              "type": "Control"
            },
            {
              "label": "T#report.item-name",
              "options": {
                "useDebounce": false
              },
              "scope": "#/properties/itemName",
              "type": "Control"
            },
            {
              "label": "T#report.amc-lookback",
              "options": {
                "readonly": true
              },
              "scope": "#/properties/monthlyConsumptionLookBackPeriod",
              "type": "Control"
            },
            {
              "label": "T#label.max-months-of-stock",
              "options": {
                "readonly": true
              },
              "scope": "#/properties/monthsOverstock",
              "type": "Control"
            },
            {
              "label": "T#label.min-months-of-stock",
              "options": {
                "readonly": true
              },
              "scope": "#/properties/monthsUnderstock",
              "type": "Control"
            },
            {
              "label": "T#report.sort-by",
              "options": {
                "show": [
                  [
                    "name",
                    "T#report.item-name"
                  ],
                  [
                    "code",
                    "T#label.code"
                  ]
                ]
              },
              "scope": "#/properties/sort",
              "type": "Control"
            },
            {
              "label": "T#report.sort-direction",
              "scope": "#/properties/dir",
              "type": "SortToggle"
            }
          ],
          "type": "VerticalLayout"
        }
      },
      "excel_template_buffer": null
    },
    {
      "id": "item-usage_2_6_3_false",
      "name": "Item Usage",
      "template": {
        "index": {
          "template": "template.html",
          "header": null,
          "footer": null,
          "query": [
            "query.graphql",
            "thisMonthConsumption",
            "lastMonthConsumption",
            "twoMonthsAgoConsumption",
            "expiringInSixMonths",
            "expiringInTwelveMonths",
            "stockOnOrder",
            "AMCTwelve",
            "AMCTwentyFour"
          ],
          "convert_data": "dmFyIHQ9ezI6KHQscixlKT0+e3ZhciBuPWUoMjE5OSksbz1lKDQ2NjQpLGE9ZSg1OTUwKTt0LmV4cG9ydHM9ZnVuY3Rpb24odCl7cmV0dXJuIG4odCxhLG8pfX0sNzk6KHQscixlKT0+e3ZhciBuPWUoMzcwMiksbz1lKDgwKSxhPWUoNDczOSksaT1lKDg2NTUpLHU9ZSgxMTc1KTtmdW5jdGlvbiBzKHQpe3ZhciByPS0xLGU9bnVsbD09dD8wOnQubGVuZ3RoO2Zvcih0aGlzLmNsZWFyKCk7KytyPGU7KXt2YXIgbj10W3JdO3RoaXMuc2V0KG5bMF0sblsxXSl9fXMucHJvdG90eXBlLmNsZWFyPW4scy5wcm90b3R5cGUuZGVsZXRlPW8scy5wcm90b3R5cGUuZ2V0PWEscy5wcm90b3R5cGUuaGFzPWkscy5wcm90b3R5cGUuc2V0PXUsdC5leHBvcnRzPXN9LDgwOih0LHIsZSk9Pnt2YXIgbj1lKDYwMjUpLG89QXJyYXkucHJvdG90eXBlLnNwbGljZTt0LmV4cG9ydHM9ZnVuY3Rpb24odCl7dmFyIHI9dGhpcy5fX2RhdGFfXyxlPW4ocix0KTtyZXR1cm4hKGU8MHx8KGU9PXIubGVuZ3RoLTE/ci5wb3AoKTpvLmNhbGwocixlLDEpLC0tdGhpcy5zaXplLDApKX19LDEwNDoodCxyLGUpPT57dmFyIG49ZSgzNjYxKTtmdW5jdGlvbiBvKHQscil7aWYoImZ1bmN0aW9uIiE9dHlwZW9mIHR8fG51bGwhPXImJiJmdW5jdGlvbiIhPXR5cGVvZiByKXRocm93IG5ldyBUeXBlRXJyb3IoIkV4cGVjdGVkIGEgZnVuY3Rpb24iKTt2YXIgZT1mdW5jdGlvbigpe3ZhciBuPWFyZ3VtZW50cyxvPXI/ci5hcHBseSh0aGlzLG4pOm5bMF0sYT1lLmNhY2hlO2lmKGEuaGFzKG8pKXJldHVybiBhLmdldChvKTt2YXIgaT10LmFwcGx5KHRoaXMsbik7cmV0dXJuIGUuY2FjaGU9YS5zZXQobyxpKXx8YSxpfTtyZXR1cm4gZS5jYWNoZT1uZXcoby5DYWNoZXx8biksZX1vLkNhY2hlPW4sdC5leHBvcnRzPW99LDI3MDoodCxyLGUpPT57dmFyIG49ZSg3MDY4KSxvPWUoMzQ2KTt0LmV4cG9ydHM9ZnVuY3Rpb24gdChyLGUsYSxpLHUpe3JldHVybiByPT09ZXx8KG51bGw9PXJ8fG51bGw9PWV8fCFvKHIpJiYhbyhlKT9yIT1yJiZlIT1lOm4ocixlLGEsaSx0LHUpKX19LDI4OToodCxyLGUpPT57dmFyIG49ZSgyNjUxKTt0LmV4cG9ydHM9ZnVuY3Rpb24odCl7cmV0dXJuIG4odGhpcyx0KS5nZXQodCl9fSwyOTQ6dD0+e3QuZXhwb3J0cz1mdW5jdGlvbih0KXtyZXR1cm4ibnVtYmVyIj09dHlwZW9mIHQmJnQ+LTEmJnQlMT09MCYmdDw9OTAwNzE5OTI1NDc0MDk5MX19LDMxNzp0PT57dC5leHBvcnRzPWZ1bmN0aW9uKHQpe3ZhciByPS0xLGU9QXJyYXkodC5zaXplKTtyZXR1cm4gdC5mb3JFYWNoKGZ1bmN0aW9uKHQsbil7ZVsrK3JdPVtuLHRdfSksZX19LDM0Njp0PT57dC5leHBvcnRzPWZ1bmN0aW9uKHQpe3JldHVybiBudWxsIT10JiYib2JqZWN0Ij09dHlwZW9mIHR9fSwzNjE6dD0+e3ZhciByPS9eKD86MHxbMS05XVxkKikkLzt0LmV4cG9ydHM9ZnVuY3Rpb24odCxlKXt2YXIgbj10eXBlb2YgdDtyZXR1cm4hIShlPW51bGw9PWU/OTAwNzE5OTI1NDc0MDk5MTplKSYmKCJudW1iZXIiPT1ufHwic3ltYm9sIiE9biYmci50ZXN0KHQpKSYmdD4tMSYmdCUxPT0wJiZ0PGV9fSwzOTI6dD0+e3QuZXhwb3J0cz1mdW5jdGlvbih0LHIpe3JldHVybiBudWxsPT10P3ZvaWQgMDp0W3JdfX0sNTgzOih0LHIsZSk9Pnt2YXIgbj1lKDcyMzcpLG89ZSg3MjU1KSxhPWUoODU4NiksaT1lKDc3OTcpO3QuZXhwb3J0cz1mdW5jdGlvbih0KXtyZXR1cm4gYSh0KT9uKGkodCkpOm8odCl9fSw2MzE6KHQscixlKT0+e3ZhciBuPWUoODA3Nyksbz1lKDkzMjYpO3QuZXhwb3J0cz1mdW5jdGlvbih0LHIpe3JldHVybiBudWxsIT10JiZvKHQscixuKX19LDY0MToodCxyLGUpPT57dmFyIG49ZSg2NjQ5KSxvPWUoNTk1MCk7dC5leHBvcnRzPWZ1bmN0aW9uKHQscil7cmV0dXJuIHQmJm4odCxyLG8pfX0sNjU5Oih0LHIsZSk9Pnt2YXIgbj1lKDE4NzMpLG89T2JqZWN0LnByb3RvdHlwZSxhPW8uaGFzT3duUHJvcGVydHksaT1vLnRvU3RyaW5nLHU9bj9uLnRvU3RyaW5nVGFnOnZvaWQgMDt0LmV4cG9ydHM9ZnVuY3Rpb24odCl7dmFyIHI9YS5jYWxsKHQsdSksZT10W3VdO3RyeXt0W3VdPXZvaWQgMDt2YXIgbj0hMH1jYXRjaCh0KXt9dmFyIG89aS5jYWxsKHQpO3JldHVybiBuJiYocj90W3VdPWU6ZGVsZXRlIHRbdV0pLG99fSw2ODk6KHQscixlKT0+e3ZhciBuPWUoMiksbz1PYmplY3QucHJvdG90eXBlLmhhc093blByb3BlcnR5O3QuZXhwb3J0cz1mdW5jdGlvbih0LHIsZSxhLGksdSl7dmFyIHM9MSZlLGM9bih0KSxwPWMubGVuZ3RoO2lmKHAhPW4ocikubGVuZ3RoJiYhcylyZXR1cm4hMTtmb3IodmFyIGY9cDtmLS07KXt2YXIgdj1jW2ZdO2lmKCEocz92IGluIHI6by5jYWxsKHIsdikpKXJldHVybiExfXZhciBsPXUuZ2V0KHQpLGg9dS5nZXQocik7aWYobCYmaClyZXR1cm4gbD09ciYmaD09dDt2YXIgeD0hMDt1LnNldCh0LHIpLHUuc2V0KHIsdCk7Zm9yKHZhciB5PXM7KytmPHA7KXt2YXIgZD10W3Y9Y1tmXV0sXz1yW3ZdO2lmKGEpdmFyIGI9cz9hKF8sZCx2LHIsdCx1KTphKGQsXyx2LHQscix1KTtpZighKHZvaWQgMD09PWI/ZD09PV98fGkoZCxfLGUsYSx1KTpiKSl7eD0hMTticmVha315fHwoeT0iY29uc3RydWN0b3IiPT12KX1pZih4JiYheSl7dmFyIGc9dC5jb25zdHJ1Y3RvcixqPXIuY29uc3RydWN0b3I7Zz09anx8ISgiY29uc3RydWN0b3IiaW4gdCl8fCEoImNvbnN0cnVjdG9yImluIHIpfHwiZnVuY3Rpb24iPT10eXBlb2YgZyYmZyBpbnN0YW5jZW9mIGcmJiJmdW5jdGlvbiI9PXR5cGVvZiBqJiZqIGluc3RhbmNlb2Yganx8KHg9ITEpfXJldHVybiB1LmRlbGV0ZSh0KSx1LmRlbGV0ZShyKSx4fX0sNjk1Oih0LHIsZSk9Pnt2YXIgbj1lKDgwOTYpLG89ZSgyNDI4KSxhPWUoNjQ0OSksaT1lKDM2NTYpLHU9ZSgzNjEpLHM9ZSg3MTY3KSxjPU9iamVjdC5wcm90b3R5cGUuaGFzT3duUHJvcGVydHk7dC5leHBvcnRzPWZ1bmN0aW9uKHQscil7dmFyIGU9YSh0KSxwPSFlJiZvKHQpLGY9IWUmJiFwJiZpKHQpLHY9IWUmJiFwJiYhZiYmcyh0KSxsPWV8fHB8fGZ8fHYsaD1sP24odC5sZW5ndGgsU3RyaW5nKTpbXSx4PWgubGVuZ3RoO2Zvcih2YXIgeSBpbiB0KSFyJiYhYy5jYWxsKHQseSl8fGwmJigibGVuZ3RoIj09eXx8ZiYmKCJvZmZzZXQiPT15fHwicGFyZW50Ij09eSl8fHYmJigiYnVmZmVyIj09eXx8ImJ5dGVMZW5ndGgiPT15fHwiYnl0ZU9mZnNldCI9PXkpfHx1KHkseCkpfHxoLnB1c2goeSk7cmV0dXJuIGh9fSw3NTY6KHQscixlKT0+e3ZhciBuPWUoMzgwNSk7dC5leHBvcnRzPWZ1bmN0aW9uKHQpe3JldHVybiB0PT10JiYhbih0KX19LDc3NjoodCxyLGUpPT57dmFyIG49ZSg3NTYpLG89ZSg1OTUwKTt0LmV4cG9ydHM9ZnVuY3Rpb24odCl7Zm9yKHZhciByPW8odCksZT1yLmxlbmd0aDtlLS07KXt2YXIgYT1yW2VdLGk9dFthXTtyW2VdPVthLGksbihpKV19cmV0dXJuIHJ9fSw5MDk6KHQscixlKT0+e3ZhciBuPWUoNjQxKSxvPWUoODMyOSkobik7dC5leHBvcnRzPW99LDkzODp0PT57dC5leHBvcnRzPWZ1bmN0aW9uKHQpe3ZhciByPXRoaXMuX19kYXRhX18sZT1yLmRlbGV0ZSh0KTtyZXR1cm4gdGhpcy5zaXplPXIuc2l6ZSxlfX0sOTQ1Oih0LHIsZSk9Pnt2YXIgbj1lKDc5KSxvPWUoODIyMyksYT1lKDM2NjEpO3QuZXhwb3J0cz1mdW5jdGlvbih0LHIpe3ZhciBlPXRoaXMuX19kYXRhX187aWYoZSBpbnN0YW5jZW9mIG4pe3ZhciBpPWUuX19kYXRhX187aWYoIW98fGkubGVuZ3RoPDE5OSlyZXR1cm4gaS5wdXNoKFt0LHJdKSx0aGlzLnNpemU9KytlLnNpemUsdGhpcztlPXRoaXMuX19kYXRhX189bmV3IGEoaSl9cmV0dXJuIGUuc2V0KHQsciksdGhpcy5zaXplPWUuc2l6ZSx0aGlzfX0sMTA0MjoodCxyLGUpPT57dmFyIG49ZSg2MTEwKShPYmplY3QsImNyZWF0ZSIpO3QuZXhwb3J0cz1ufSwxMTc1Oih0LHIsZSk9Pnt2YXIgbj1lKDYwMjUpO3QuZXhwb3J0cz1mdW5jdGlvbih0LHIpe3ZhciBlPXRoaXMuX19kYXRhX18sbz1uKGUsdCk7cmV0dXJuIG88MD8oKyt0aGlzLnNpemUsZS5wdXNoKFt0LHJdKSk6ZVtvXVsxXT1yLHRoaXN9fSwxMzgwOnQ9Pnt0LmV4cG9ydHM9ZnVuY3Rpb24odCl7cmV0dXJuIHRoaXMuX19kYXRhX18uc2V0KHQsIl9fbG9kYXNoX2hhc2hfdW5kZWZpbmVkX18iKSx0aGlzfX0sMTQyMDoodCxyLGUpPT57dmFyIG49ZSg3OSk7dC5leHBvcnRzPWZ1bmN0aW9uKCl7dGhpcy5fX2RhdGFfXz1uZXcgbix0aGlzLnNpemU9MH19LDE0NTk6dD0+e3QuZXhwb3J0cz1mdW5jdGlvbih0KXtyZXR1cm4gdGhpcy5fX2RhdGFfXy5oYXModCl9fSwxNTQ5Oih0LHIsZSk9Pnt2YXIgbj1lKDIwMzIpLG89ZSgzODYyKSxhPWUoNjcyMSksaT1lKDI3NDkpLHU9ZSg1NzQ5KTtmdW5jdGlvbiBzKHQpe3ZhciByPS0xLGU9bnVsbD09dD8wOnQubGVuZ3RoO2Zvcih0aGlzLmNsZWFyKCk7KytyPGU7KXt2YXIgbj10W3JdO3RoaXMuc2V0KG5bMF0sblsxXSl9fXMucHJvdG90eXBlLmNsZWFyPW4scy5wcm90b3R5cGUuZGVsZXRlPW8scy5wcm90b3R5cGUuZ2V0PWEscy5wcm90b3R5cGUuaGFzPWkscy5wcm90b3R5cGUuc2V0PXUsdC5leHBvcnRzPXN9LDE3Njk6KHQscixlKT0+e3ZhciBuPWUoNjQ0OSksbz1lKDg1ODYpLGE9ZSgxODAyKSxpPWUoMzIyMik7dC5leHBvcnRzPWZ1bmN0aW9uKHQscil7cmV0dXJuIG4odCk/dDpvKHQscik/W3RdOmEoaSh0KSl9fSwxNzk5Oih0LHIsZSk9Pnt2YXIgbj1lKDcyMTcpLG89ZSgyNzApO3QuZXhwb3J0cz1mdW5jdGlvbih0LHIsZSxhKXt2YXIgaT1lLmxlbmd0aCx1PWkscz0hYTtpZihudWxsPT10KXJldHVybiF1O2Zvcih0PU9iamVjdCh0KTtpLS07KXt2YXIgYz1lW2ldO2lmKHMmJmNbMl0/Y1sxXSE9PXRbY1swXV06IShjWzBdaW4gdCkpcmV0dXJuITF9Zm9yKDsrK2k8dTspe3ZhciBwPShjPWVbaV0pWzBdLGY9dFtwXSx2PWNbMV07aWYocyYmY1syXSl7aWYodm9pZCAwPT09ZiYmIShwIGluIHQpKXJldHVybiExfWVsc2V7dmFyIGw9bmV3IG47aWYoYSl2YXIgaD1hKGYsdixwLHQscixsKTtpZighKHZvaWQgMD09PWg/byh2LGYsMyxhLGwpOmgpKXJldHVybiExfX1yZXR1cm4hMH19LDE4MDI6KHQscixlKT0+e3ZhciBuPWUoMjIyNCksbz0vW14uW1xdXSt8XFsoPzooLT9cZCsoPzpcLlxkKyk/KXwoWyInXSkoKD86KD8hXDIpW15cXF18XFwuKSo/KVwyKVxdfCg/PSg/OlwufFxbXF0pKD86XC58XFtcXXwkKSkvZyxhPS9cXChcXCk/L2csaT1uKGZ1bmN0aW9uKHQpe3ZhciByPVtdO3JldHVybiA0Nj09PXQuY2hhckNvZGVBdCgwKSYmci5wdXNoKCIiKSx0LnJlcGxhY2UobyxmdW5jdGlvbih0LGUsbixvKXtyLnB1c2gobj9vLnJlcGxhY2UoYSwiJDEiKTplfHx0KX0pLHJ9KTt0LmV4cG9ydHM9aX0sMTg3MzoodCxyLGUpPT57dmFyIG49ZSg5MzI1KS5TeW1ib2w7dC5leHBvcnRzPW59LDE4ODI6KHQscixlKT0+e3ZhciBuPWUoMjU1Miksbz1lKDM4MDUpO3QuZXhwb3J0cz1mdW5jdGlvbih0KXtpZighbyh0KSlyZXR1cm4hMTt2YXIgcj1uKHQpO3JldHVybiJbb2JqZWN0IEZ1bmN0aW9uXSI9PXJ8fCJbb2JqZWN0IEdlbmVyYXRvckZ1bmN0aW9uXSI9PXJ8fCJbb2JqZWN0IEFzeW5jRnVuY3Rpb25dIj09cnx8IltvYmplY3QgUHJveHldIj09cn19LDE5ODY6KHQscixlKT0+e3ZhciBuPWUoMTg3Myksbz1lKDc4MjgpLGE9ZSg1Mjg4KSxpPWUoNTkxMSksdT1lKDMxNykscz1lKDQyNDcpLGM9bj9uLnByb3RvdHlwZTp2b2lkIDAscD1jP2MudmFsdWVPZjp2b2lkIDA7dC5leHBvcnRzPWZ1bmN0aW9uKHQscixlLG4sYyxmLHYpe3N3aXRjaChlKXtjYXNlIltvYmplY3QgRGF0YVZpZXddIjppZih0LmJ5dGVMZW5ndGghPXIuYnl0ZUxlbmd0aHx8dC5ieXRlT2Zmc2V0IT1yLmJ5dGVPZmZzZXQpcmV0dXJuITE7dD10LmJ1ZmZlcixyPXIuYnVmZmVyO2Nhc2UiW29iamVjdCBBcnJheUJ1ZmZlcl0iOnJldHVybiEodC5ieXRlTGVuZ3RoIT1yLmJ5dGVMZW5ndGh8fCFmKG5ldyBvKHQpLG5ldyBvKHIpKSk7Y2FzZSJbb2JqZWN0IEJvb2xlYW5dIjpjYXNlIltvYmplY3QgRGF0ZV0iOmNhc2UiW29iamVjdCBOdW1iZXJdIjpyZXR1cm4gYSgrdCwrcik7Y2FzZSJbb2JqZWN0IEVycm9yXSI6cmV0dXJuIHQubmFtZT09ci5uYW1lJiZ0Lm1lc3NhZ2U9PXIubWVzc2FnZTtjYXNlIltvYmplY3QgUmVnRXhwXSI6Y2FzZSJbb2JqZWN0IFN0cmluZ10iOnJldHVybiB0PT1yKyIiO2Nhc2UiW29iamVjdCBNYXBdIjp2YXIgbD11O2Nhc2UiW29iamVjdCBTZXRdIjp2YXIgaD0xJm47aWYobHx8KGw9cyksdC5zaXplIT1yLnNpemUmJiFoKXJldHVybiExO3ZhciB4PXYuZ2V0KHQpO2lmKHgpcmV0dXJuIHg9PXI7bnw9Mix2LnNldCh0LHIpO3ZhciB5PWkobCh0KSxsKHIpLG4sYyxmLHYpO3JldHVybiB2LmRlbGV0ZSh0KSx5O2Nhc2UiW29iamVjdCBTeW1ib2xdIjppZihwKXJldHVybiBwLmNhbGwodCk9PXAuY2FsbChyKX1yZXR1cm4hMX19LDJlMzoodCxyLGUpPT57dmFyIG49ZSgzOTQ1KSxvPWUoMjQyOSksYT1lKDUzODkpLGk9ZSg2NDQ5KTt0LmV4cG9ydHM9ZnVuY3Rpb24odCxyKXtyZXR1cm4gZnVuY3Rpb24oZSx1KXt2YXIgcz1pKGUpP246byxjPXI/cigpOnt9O3JldHVybiBzKGUsdCxhKHUsMiksYyl9fX0sMjAxMzoodCxyLGUpPT57dmFyIG49ZSgzMzYwKSxvPWUoMmUzKSxhPU9iamVjdC5wcm90b3R5cGUuaGFzT3duUHJvcGVydHksaT1vKGZ1bmN0aW9uKHQscixlKXthLmNhbGwodCxlKT90W2VdLnB1c2gocik6bih0LGUsW3JdKX0pO3QuZXhwb3J0cz1pfSwyMDMyOih0LHIsZSk9Pnt2YXIgbj1lKDEwNDIpO3QuZXhwb3J0cz1mdW5jdGlvbigpe3RoaXMuX19kYXRhX189bj9uKG51bGwpOnt9LHRoaXMuc2l6ZT0wfX0sMjE5OToodCxyLGUpPT57dmFyIG49ZSg0NTI4KSxvPWUoNjQ0OSk7dC5leHBvcnRzPWZ1bmN0aW9uKHQscixlKXt2YXIgYT1yKHQpO3JldHVybiBvKHQpP2E6bihhLGUodCkpfX0sMjIyNDoodCxyLGUpPT57dmFyIG49ZSgxMDQpO3QuZXhwb3J0cz1mdW5jdGlvbih0KXt2YXIgcj1uKHQsZnVuY3Rpb24odCl7cmV0dXJuIDUwMD09PWUuc2l6ZSYmZS5jbGVhcigpLHR9KSxlPXIuY2FjaGU7cmV0dXJuIHJ9fSwyNDI4Oih0LHIsZSk9Pnt2YXIgbj1lKDc1MzQpLG89ZSgzNDYpLGE9T2JqZWN0LnByb3RvdHlwZSxpPWEuaGFzT3duUHJvcGVydHksdT1hLnByb3BlcnR5SXNFbnVtZXJhYmxlLHM9bihmdW5jdGlvbigpe3JldHVybiBhcmd1bWVudHN9KCkpP246ZnVuY3Rpb24odCl7cmV0dXJuIG8odCkmJmkuY2FsbCh0LCJjYWxsZWUiKSYmIXUuY2FsbCh0LCJjYWxsZWUiKX07dC5leHBvcnRzPXN9LDI0Mjk6KHQscixlKT0+e3ZhciBuPWUoOTA5KTt0LmV4cG9ydHM9ZnVuY3Rpb24odCxyLGUsbyl7cmV0dXJuIG4odCxmdW5jdGlvbih0LG4sYSl7cihvLHQsZSh0KSxhKX0pLG99fSwyNTUyOih0LHIsZSk9Pnt2YXIgbj1lKDE4NzMpLG89ZSg2NTkpLGE9ZSg5MzUwKSxpPW4/bi50b1N0cmluZ1RhZzp2b2lkIDA7dC5leHBvcnRzPWZ1bmN0aW9uKHQpe3JldHVybiBudWxsPT10P3ZvaWQgMD09PXQ/IltvYmplY3QgVW5kZWZpbmVkXSI6IltvYmplY3QgTnVsbF0iOmkmJmkgaW4gT2JqZWN0KHQpP28odCk6YSh0KX19LDI2NTE6KHQscixlKT0+e3ZhciBuPWUoNDIxOCk7dC5leHBvcnRzPWZ1bmN0aW9uKHQscil7dmFyIGU9dC5fX2RhdGFfXztyZXR1cm4gbihyKT9lWyJzdHJpbmciPT10eXBlb2Ygcj8ic3RyaW5nIjoiaGFzaCJdOmUubWFwfX0sMjc0OToodCxyLGUpPT57dmFyIG49ZSgxMDQyKSxvPU9iamVjdC5wcm90b3R5cGUuaGFzT3duUHJvcGVydHk7dC5leHBvcnRzPWZ1bmN0aW9uKHQpe3ZhciByPXRoaXMuX19kYXRhX187cmV0dXJuIG4/dm9pZCAwIT09clt0XTpvLmNhbGwocix0KX19LDI4MDQ6KHQscixlKT0+e3ZhciBuPWUoNjExMCkoZSg5MzI1KSwiUHJvbWlzZSIpO3QuZXhwb3J0cz1ufSwyODc3Oih0LHIsZSk9Pnt2YXIgbj1lKDYxNTUpLG89ZSg2NDQ5KTt0LmV4cG9ydHM9ZnVuY3Rpb24odCxyLGUsYSl7cmV0dXJuIG51bGw9PXQ/W106KG8ocil8fChyPW51bGw9PXI/W106W3JdKSxvKGU9YT92b2lkIDA6ZSl8fChlPW51bGw9PWU/W106W2VdKSxuKHQscixlKSl9fSwyOTQ5Oih0LHIsZSk9Pnt2YXIgbj1lKDI2NTEpO3QuZXhwb3J0cz1mdW5jdGlvbih0LHIpe3ZhciBlPW4odGhpcyx0KSxvPWUuc2l6ZTtyZXR1cm4gZS5zZXQodCxyKSx0aGlzLnNpemUrPWUuc2l6ZT09bz8wOjEsdGhpc319LDMwNDA6KHQscixlKT0+e3ZhciBuPWUoMTU0OSksbz1lKDc5KSxhPWUoODIyMyk7dC5leHBvcnRzPWZ1bmN0aW9uKCl7dGhpcy5zaXplPTAsdGhpcy5fX2RhdGFfXz17aGFzaDpuZXcgbixtYXA6bmV3KGF8fG8pLHN0cmluZzpuZXcgbn19fSwzMjIxOnQ9Pnt0LmV4cG9ydHM9ZnVuY3Rpb24odCl7cmV0dXJuIGZ1bmN0aW9uKHIsZSxuKXtmb3IodmFyIG89LTEsYT1PYmplY3QociksaT1uKHIpLHU9aS5sZW5ndGg7dS0tOyl7dmFyIHM9aVt0P3U6KytvXTtpZighMT09PWUoYVtzXSxzLGEpKWJyZWFrfXJldHVybiByfX19LDMyMjI6KHQscixlKT0+e3ZhciBuPWUoNzU1Nik7dC5leHBvcnRzPWZ1bmN0aW9uKHQpe3JldHVybiBudWxsPT10PyIiOm4odCl9fSwzMjQzOih0LHIsZSk9Pnt2YXIgbj1lKDYxMTApLG89ZnVuY3Rpb24oKXt0cnl7dmFyIHQ9bihPYmplY3QsImRlZmluZVByb3BlcnR5Iik7cmV0dXJuIHQoe30sIiIse30pLHR9Y2F0Y2godCl7fX0oKTt0LmV4cG9ydHM9b30sMzM0NTp0PT57dC5leHBvcnRzPWZ1bmN0aW9uKCl7cmV0dXJuW119fSwzMzYwOih0LHIsZSk9Pnt2YXIgbj1lKDMyNDMpO3QuZXhwb3J0cz1mdW5jdGlvbih0LHIsZSl7Il9fcHJvdG9fXyI9PXImJm4/bih0LHIse2NvbmZpZ3VyYWJsZTohMCxlbnVtZXJhYmxlOiEwLHZhbHVlOmUsd3JpdGFibGU6ITB9KTp0W3JdPWV9fSwzNDg4OnQ9Pnt0LmV4cG9ydHM9ZnVuY3Rpb24odCl7cmV0dXJuIHR9fSwzNjA1OnQ9Pnt0LmV4cG9ydHM9ZnVuY3Rpb24odCl7cmV0dXJuIHRoaXMuX19kYXRhX18uZ2V0KHQpfX0sMzY1MDoodCxyLGUpPT57dmFyIG49ZSg0MzM1KShPYmplY3Qua2V5cyxPYmplY3QpO3QuZXhwb3J0cz1ufSwzNjU2Oih0LHIsZSk9Pnt0PWUubm1kKHQpO3ZhciBuPWUoOTMyNSksbz1lKDk5MzUpLGE9ciYmIXIubm9kZVR5cGUmJnIsaT1hJiZ0JiYhdC5ub2RlVHlwZSYmdCx1PWkmJmkuZXhwb3J0cz09PWE/bi5CdWZmZXI6dm9pZCAwLHM9KHU/dS5pc0J1ZmZlcjp2b2lkIDApfHxvO3QuZXhwb3J0cz1zfSwzNjYxOih0LHIsZSk9Pnt2YXIgbj1lKDMwNDApLG89ZSg3NjcwKSxhPWUoMjg5KSxpPWUoNDUwOSksdT1lKDI5NDkpO2Z1bmN0aW9uIHModCl7dmFyIHI9LTEsZT1udWxsPT10PzA6dC5sZW5ndGg7Zm9yKHRoaXMuY2xlYXIoKTsrK3I8ZTspe3ZhciBuPXRbcl07dGhpcy5zZXQoblswXSxuWzFdKX19cy5wcm90b3R5cGUuY2xlYXI9bixzLnByb3RvdHlwZS5kZWxldGU9byxzLnByb3RvdHlwZS5nZXQ9YSxzLnByb3RvdHlwZS5oYXM9aSxzLnByb3RvdHlwZS5zZXQ9dSx0LmV4cG9ydHM9c30sMzY2MzoodCxyLGUpPT57dmFyIG49ZSgxNzk5KSxvPWUoNzc2KSxhPWUoNzE5Nyk7dC5leHBvcnRzPWZ1bmN0aW9uKHQpe3ZhciByPW8odCk7cmV0dXJuIDE9PXIubGVuZ3RoJiZyWzBdWzJdP2EoclswXVswXSxyWzBdWzFdKTpmdW5jdGlvbihlKXtyZXR1cm4gZT09PXR8fG4oZSx0LHIpfX19LDM3MDI6dD0+e3QuZXhwb3J0cz1mdW5jdGlvbigpe3RoaXMuX19kYXRhX189W10sdGhpcy5zaXplPTB9fSwzNzE0Oih0LHIsZSk9Pnt2YXIgbj1lKDM3MzApO3QuZXhwb3J0cz1mdW5jdGlvbih0LHIsZSl7Zm9yKHZhciBvPS0xLGE9dC5jcml0ZXJpYSxpPXIuY3JpdGVyaWEsdT1hLmxlbmd0aCxzPWUubGVuZ3RoOysrbzx1Oyl7dmFyIGM9bihhW29dLGlbb10pO2lmKGMpcmV0dXJuIG8+PXM/YzpjKigiZGVzYyI9PWVbb10/LTE6MSl9cmV0dXJuIHQuaW5kZXgtci5pbmRleH19LDM3MzA6KHQscixlKT0+e3ZhciBuPWUoNDM5NCk7dC5leHBvcnRzPWZ1bmN0aW9uKHQscil7aWYodCE9PXIpe3ZhciBlPXZvaWQgMCE9PXQsbz1udWxsPT09dCxhPXQ9PXQsaT1uKHQpLHU9dm9pZCAwIT09cixzPW51bGw9PT1yLGM9cj09cixwPW4ocik7aWYoIXMmJiFwJiYhaSYmdD5yfHxpJiZ1JiZjJiYhcyYmIXB8fG8mJnUmJmN8fCFlJiZjfHwhYSlyZXR1cm4gMTtpZighbyYmIWkmJiFwJiZ0PHJ8fHAmJmUmJmEmJiFvJiYhaXx8cyYmZSYmYXx8IXUmJmF8fCFjKXJldHVybi0xfXJldHVybiAwfX0sMzgwNTp0PT57dC5leHBvcnRzPWZ1bmN0aW9uKHQpe3ZhciByPXR5cGVvZiB0O3JldHVybiBudWxsIT10JiYoIm9iamVjdCI9PXJ8fCJmdW5jdGlvbiI9PXIpfX0sMzg2Mjp0PT57dC5leHBvcnRzPWZ1bmN0aW9uKHQpe3ZhciByPXRoaXMuaGFzKHQpJiZkZWxldGUgdGhpcy5fX2RhdGFfX1t0XTtyZXR1cm4gdGhpcy5zaXplLT1yPzE6MCxyfX0sMzkzNzp0PT57dC5leHBvcnRzPWZ1bmN0aW9uKHQscil7dmFyIGU9dC5sZW5ndGg7Zm9yKHQuc29ydChyKTtlLS07KXRbZV09dFtlXS52YWx1ZTtyZXR1cm4gdH19LDM5NDU6dD0+e3QuZXhwb3J0cz1mdW5jdGlvbih0LHIsZSxuKXtmb3IodmFyIG89LTEsYT1udWxsPT10PzA6dC5sZW5ndGg7KytvPGE7KXt2YXIgaT10W29dO3IobixpLGUoaSksdCl9cmV0dXJuIG59fSw0MjE4OnQ9Pnt0LmV4cG9ydHM9ZnVuY3Rpb24odCl7dmFyIHI9dHlwZW9mIHQ7cmV0dXJuInN0cmluZyI9PXJ8fCJudW1iZXIiPT1yfHwic3ltYm9sIj09cnx8ImJvb2xlYW4iPT1yPyJfX3Byb3RvX18iIT09dDpudWxsPT09dH19LDQyNDc6dD0+e3QuZXhwb3J0cz1mdW5jdGlvbih0KXt2YXIgcj0tMSxlPUFycmF5KHQuc2l6ZSk7cmV0dXJuIHQuZm9yRWFjaChmdW5jdGlvbih0KXtlWysrcl09dH0pLGV9fSw0MjQ4OnQ9Pnt0LmV4cG9ydHM9ZnVuY3Rpb24odCxyKXtmb3IodmFyIGU9LTEsbj1udWxsPT10PzA6dC5sZW5ndGg7KytlPG47KWlmKHIodFtlXSxlLHQpKXJldHVybiEwO3JldHVybiExfX0sNDMzNTp0PT57dC5leHBvcnRzPWZ1bmN0aW9uKHQscil7cmV0dXJuIGZ1bmN0aW9uKGUpe3JldHVybiB0KHIoZSkpfX19LDQzOTQ6KHQscixlKT0+e3ZhciBuPWUoMjU1Miksbz1lKDM0Nik7dC5leHBvcnRzPWZ1bmN0aW9uKHQpe3JldHVybiJzeW1ib2wiPT10eXBlb2YgdHx8byh0KSYmIltvYmplY3QgU3ltYm9sXSI9PW4odCl9fSw0NTA5Oih0LHIsZSk9Pnt2YXIgbj1lKDI2NTEpO3QuZXhwb3J0cz1mdW5jdGlvbih0KXtyZXR1cm4gbih0aGlzLHQpLmhhcyh0KX19LDQ1Mjg6dD0+e3QuZXhwb3J0cz1mdW5jdGlvbih0LHIpe2Zvcih2YXIgZT0tMSxuPXIubGVuZ3RoLG89dC5sZW5ndGg7KytlPG47KXRbbytlXT1yW2VdO3JldHVybiB0fX0sNDY2NDoodCxyLGUpPT57dmFyIG49ZSg5NzcwKSxvPWUoMzM0NSksYT1PYmplY3QucHJvdG90eXBlLnByb3BlcnR5SXNFbnVtZXJhYmxlLGk9T2JqZWN0LmdldE93blByb3BlcnR5U3ltYm9scyx1PWk/ZnVuY3Rpb24odCl7cmV0dXJuIG51bGw9PXQ/W106KHQ9T2JqZWN0KHQpLG4oaSh0KSxmdW5jdGlvbihyKXtyZXR1cm4gYS5jYWxsKHQscil9KSl9Om87dC5leHBvcnRzPXV9LDQ3Mzk6KHQscixlKT0+e3ZhciBuPWUoNjAyNSk7dC5leHBvcnRzPWZ1bmN0aW9uKHQpe3ZhciByPXRoaXMuX19kYXRhX18sZT1uKHIsdCk7cmV0dXJuIGU8MD92b2lkIDA6cltlXVsxXX19LDQ4NDA6KHQscixlKT0+e3ZhciBuPSJvYmplY3QiPT10eXBlb2YgZS5nJiZlLmcmJmUuZy5PYmplY3Q9PT1PYmplY3QmJmUuZzt0LmV4cG9ydHM9bn0sNDg5NDoodCxyLGUpPT57dmFyIG49ZSgxODgyKSxvPWUoMjk0KTt0LmV4cG9ydHM9ZnVuY3Rpb24odCl7cmV0dXJuIG51bGwhPXQmJm8odC5sZW5ndGgpJiYhbih0KX19LDQ5MDE6KHQscixlKT0+e3ZhciBuPWUoMjU1Miksbz1lKDI5NCksYT1lKDM0NiksaT17fTtpWyJbb2JqZWN0IEZsb2F0MzJBcnJheV0iXT1pWyJbb2JqZWN0IEZsb2F0NjRBcnJheV0iXT1pWyJbb2JqZWN0IEludDhBcnJheV0iXT1pWyJbb2JqZWN0IEludDE2QXJyYXldIl09aVsiW29iamVjdCBJbnQzMkFycmF5XSJdPWlbIltvYmplY3QgVWludDhBcnJheV0iXT1pWyJbb2JqZWN0IFVpbnQ4Q2xhbXBlZEFycmF5XSJdPWlbIltvYmplY3QgVWludDE2QXJyYXldIl09aVsiW29iamVjdCBVaW50MzJBcnJheV0iXT0hMCxpWyJbb2JqZWN0IEFyZ3VtZW50c10iXT1pWyJbb2JqZWN0IEFycmF5XSJdPWlbIltvYmplY3QgQXJyYXlCdWZmZXJdIl09aVsiW29iamVjdCBCb29sZWFuXSJdPWlbIltvYmplY3QgRGF0YVZpZXddIl09aVsiW29iamVjdCBEYXRlXSJdPWlbIltvYmplY3QgRXJyb3JdIl09aVsiW29iamVjdCBGdW5jdGlvbl0iXT1pWyJbb2JqZWN0IE1hcF0iXT1pWyJbb2JqZWN0IE51bWJlcl0iXT1pWyJbb2JqZWN0IE9iamVjdF0iXT1pWyJbb2JqZWN0IFJlZ0V4cF0iXT1pWyJbb2JqZWN0IFNldF0iXT1pWyJbb2JqZWN0IFN0cmluZ10iXT1pWyJbb2JqZWN0IFdlYWtNYXBdIl09ITEsdC5leHBvcnRzPWZ1bmN0aW9uKHQpe3JldHVybiBhKHQpJiZvKHQubGVuZ3RoKSYmISFpW24odCldfX0sNDkzMjp0PT57dC5leHBvcnRzPWZ1bmN0aW9uKHQscil7Zm9yKHZhciBlPS0xLG49bnVsbD09dD8wOnQubGVuZ3RoLG89QXJyYXkobik7KytlPG47KW9bZV09cih0W2VdLGUsdCk7cmV0dXJuIG99fSw1MDgzOih0LHIsZSk9Pnt2YXIgbj1lKDE4ODIpLG89ZSg3Mjk2KSxhPWUoMzgwNSksaT1lKDc0NzMpLHU9L15cW29iamVjdCAuKz9Db25zdHJ1Y3RvclxdJC8scz1GdW5jdGlvbi5wcm90b3R5cGUsYz1PYmplY3QucHJvdG90eXBlLHA9cy50b1N0cmluZyxmPWMuaGFzT3duUHJvcGVydHksdj1SZWdFeHAoIl4iK3AuY2FsbChmKS5yZXBsYWNlKC9bXFxeJC4qKz8oKVtcXXt9fF0vZywiXFwkJiIpLnJlcGxhY2UoL2hhc093blByb3BlcnR5fChmdW5jdGlvbikuKj8oPz1cXFwoKXwgZm9yIC4rPyg/PVxcXF0pL2csIiQxLio/IikrIiQiKTt0LmV4cG9ydHM9ZnVuY3Rpb24odCl7cmV0dXJuISghYSh0KXx8byh0KSkmJihuKHQpP3Y6dSkudGVzdChpKHQpKX19LDUxMjg6KHQscixlKT0+e3ZhciBuPWUoOTA5KSxvPWUoNDg5NCk7dC5leHBvcnRzPWZ1bmN0aW9uKHQscil7dmFyIGU9LTEsYT1vKHQpP0FycmF5KHQubGVuZ3RoKTpbXTtyZXR1cm4gbih0LGZ1bmN0aW9uKHQsbixvKXthWysrZV09cih0LG4sbyl9KSxhfX0sNTI4ODp0PT57dC5leHBvcnRzPWZ1bmN0aW9uKHQscil7cmV0dXJuIHQ9PT1yfHx0IT10JiZyIT1yfX0sNTM4OToodCxyLGUpPT57dmFyIG49ZSgzNjYzKSxvPWUoNzk3OCksYT1lKDM0ODgpLGk9ZSg2NDQ5KSx1PWUoNTgzKTt0LmV4cG9ydHM9ZnVuY3Rpb24odCl7cmV0dXJuImZ1bmN0aW9uIj09dHlwZW9mIHQ/dDpudWxsPT10P2E6Im9iamVjdCI9PXR5cGVvZiB0P2kodCk/byh0WzBdLHRbMV0pOm4odCk6dSh0KX19LDU0ODE6KHQscixlKT0+e3ZhciBuPWUoOTMyNSlbIl9fY29yZS1qc19zaGFyZWRfXyJdO3QuZXhwb3J0cz1ufSw1NTI3OnQ9Pnt2YXIgcj1PYmplY3QucHJvdG90eXBlO3QuZXhwb3J0cz1mdW5jdGlvbih0KXt2YXIgZT10JiZ0LmNvbnN0cnVjdG9yO3JldHVybiB0PT09KCJmdW5jdGlvbiI9PXR5cGVvZiBlJiZlLnByb3RvdHlwZXx8cil9fSw1NTgwOih0LHIsZSk9Pnt2YXIgbj1lKDYxMTApKGUoOTMyNSksIkRhdGFWaWV3Iik7dC5leHBvcnRzPW59LDU3NDk6KHQscixlKT0+e3ZhciBuPWUoMTA0Mik7dC5leHBvcnRzPWZ1bmN0aW9uKHQscil7dmFyIGU9dGhpcy5fX2RhdGFfXztyZXR1cm4gdGhpcy5zaXplKz10aGlzLmhhcyh0KT8wOjEsZVt0XT1uJiZ2b2lkIDA9PT1yPyJfX2xvZGFzaF9oYXNoX3VuZGVmaW5lZF9fIjpyLHRoaXN9fSw1ODYxOih0LHIsZSk9Pnt2YXIgbj1lKDU1ODApLG89ZSg4MjIzKSxhPWUoMjgwNCksaT1lKDY1NDUpLHU9ZSg4MzAzKSxzPWUoMjU1MiksYz1lKDc0NzMpLHA9IltvYmplY3QgTWFwXSIsZj0iW29iamVjdCBQcm9taXNlXSIsdj0iW29iamVjdCBTZXRdIixsPSJbb2JqZWN0IFdlYWtNYXBdIixoPSJbb2JqZWN0IERhdGFWaWV3XSIseD1jKG4pLHk9YyhvKSxkPWMoYSksXz1jKGkpLGI9Yyh1KSxnPXM7KG4mJmcobmV3IG4obmV3IEFycmF5QnVmZmVyKDEpKSkhPWh8fG8mJmcobmV3IG8pIT1wfHxhJiZnKGEucmVzb2x2ZSgpKSE9Znx8aSYmZyhuZXcgaSkhPXZ8fHUmJmcobmV3IHUpIT1sKSYmKGc9ZnVuY3Rpb24odCl7dmFyIHI9cyh0KSxlPSJbb2JqZWN0IE9iamVjdF0iPT1yP3QuY29uc3RydWN0b3I6dm9pZCAwLG49ZT9jKGUpOiIiO2lmKG4pc3dpdGNoKG4pe2Nhc2UgeDpyZXR1cm4gaDtjYXNlIHk6cmV0dXJuIHA7Y2FzZSBkOnJldHVybiBmO2Nhc2UgXzpyZXR1cm4gdjtjYXNlIGI6cmV0dXJuIGx9cmV0dXJuIHJ9KSx0LmV4cG9ydHM9Z30sNTkxMToodCxyLGUpPT57dmFyIG49ZSg4ODU5KSxvPWUoNDI0OCksYT1lKDkyMTkpO3QuZXhwb3J0cz1mdW5jdGlvbih0LHIsZSxpLHUscyl7dmFyIGM9MSZlLHA9dC5sZW5ndGgsZj1yLmxlbmd0aDtpZihwIT1mJiYhKGMmJmY+cCkpcmV0dXJuITE7dmFyIHY9cy5nZXQodCksbD1zLmdldChyKTtpZih2JiZsKXJldHVybiB2PT1yJiZsPT10O3ZhciBoPS0xLHg9ITAseT0yJmU/bmV3IG46dm9pZCAwO2ZvcihzLnNldCh0LHIpLHMuc2V0KHIsdCk7KytoPHA7KXt2YXIgZD10W2hdLF89cltoXTtpZihpKXZhciBiPWM/aShfLGQsaCxyLHQscyk6aShkLF8saCx0LHIscyk7aWYodm9pZCAwIT09Yil7aWYoYiljb250aW51ZTt4PSExO2JyZWFrfWlmKHkpe2lmKCFvKHIsZnVuY3Rpb24odCxyKXtpZighYSh5LHIpJiYoZD09PXR8fHUoZCx0LGUsaSxzKSkpcmV0dXJuIHkucHVzaChyKX0pKXt4PSExO2JyZWFrfX1lbHNlIGlmKGQhPT1fJiYhdShkLF8sZSxpLHMpKXt4PSExO2JyZWFrfX1yZXR1cm4gcy5kZWxldGUodCkscy5kZWxldGUocikseH19LDU5NTA6KHQscixlKT0+e3ZhciBuPWUoNjk1KSxvPWUoODk4NCksYT1lKDQ4OTQpO3QuZXhwb3J0cz1mdW5jdGlvbih0KXtyZXR1cm4gYSh0KT9uKHQpOm8odCl9fSw2MDA5Oih0LHIsZSk9Pnt0PWUubm1kKHQpO3ZhciBuPWUoNDg0MCksbz1yJiYhci5ub2RlVHlwZSYmcixhPW8mJnQmJiF0Lm5vZGVUeXBlJiZ0LGk9YSYmYS5leHBvcnRzPT09byYmbi5wcm9jZXNzLHU9ZnVuY3Rpb24oKXt0cnl7cmV0dXJuIGEmJmEucmVxdWlyZSYmYS5yZXF1aXJlKCJ1dGlsIikudHlwZXN8fGkmJmkuYmluZGluZyYmaS5iaW5kaW5nKCJ1dGlsIil9Y2F0Y2godCl7fX0oKTt0LmV4cG9ydHM9dX0sNjAyNToodCxyLGUpPT57dmFyIG49ZSg1Mjg4KTt0LmV4cG9ydHM9ZnVuY3Rpb24odCxyKXtmb3IodmFyIGU9dC5sZW5ndGg7ZS0tOylpZihuKHRbZV1bMF0scikpcmV0dXJuIGU7cmV0dXJuLTF9fSw2MTEwOih0LHIsZSk9Pnt2YXIgbj1lKDUwODMpLG89ZSgzOTIpO3QuZXhwb3J0cz1mdW5jdGlvbih0LHIpe3ZhciBlPW8odCxyKTtyZXR1cm4gbihlKT9lOnZvaWQgMH19LDYxNTU6KHQscixlKT0+e3ZhciBuPWUoNDkzMiksbz1lKDc0MjIpLGE9ZSg1Mzg5KSxpPWUoNTEyOCksdT1lKDM5MzcpLHM9ZSg3MzAxKSxjPWUoMzcxNCkscD1lKDM0ODgpLGY9ZSg2NDQ5KTt0LmV4cG9ydHM9ZnVuY3Rpb24odCxyLGUpe3I9ci5sZW5ndGg/bihyLGZ1bmN0aW9uKHQpe3JldHVybiBmKHQpP2Z1bmN0aW9uKHIpe3JldHVybiBvKHIsMT09PXQubGVuZ3RoP3RbMF06dCl9OnR9KTpbcF07dmFyIHY9LTE7cj1uKHIscyhhKSk7dmFyIGw9aSh0LGZ1bmN0aW9uKHQsZSxvKXtyZXR1cm57Y3JpdGVyaWE6bihyLGZ1bmN0aW9uKHIpe3JldHVybiByKHQpfSksaW5kZXg6Kyt2LHZhbHVlOnR9fSk7cmV0dXJuIHUobCxmdW5jdGlvbih0LHIpe3JldHVybiBjKHQscixlKX0pfX0sNjQ0OTp0PT57dmFyIHI9QXJyYXkuaXNBcnJheTt0LmV4cG9ydHM9cn0sNjU0NToodCxyLGUpPT57dmFyIG49ZSg2MTEwKShlKDkzMjUpLCJTZXQiKTt0LmV4cG9ydHM9bn0sNjY0OToodCxyLGUpPT57dmFyIG49ZSgzMjIxKSgpO3QuZXhwb3J0cz1ufSw2NzIxOih0LHIsZSk9Pnt2YXIgbj1lKDEwNDIpLG89T2JqZWN0LnByb3RvdHlwZS5oYXNPd25Qcm9wZXJ0eTt0LmV4cG9ydHM9ZnVuY3Rpb24odCl7dmFyIHI9dGhpcy5fX2RhdGFfXztpZihuKXt2YXIgZT1yW3RdO3JldHVybiJfX2xvZGFzaF9oYXNoX3VuZGVmaW5lZF9fIj09PWU/dm9pZCAwOmV9cmV0dXJuIG8uY2FsbChyLHQpP3JbdF06dm9pZCAwfX0sNzA2ODoodCxyLGUpPT57dmFyIG49ZSg3MjE3KSxvPWUoNTkxMSksYT1lKDE5ODYpLGk9ZSg2ODkpLHU9ZSg1ODYxKSxzPWUoNjQ0OSksYz1lKDM2NTYpLHA9ZSg3MTY3KSxmPSJbb2JqZWN0IEFyZ3VtZW50c10iLHY9IltvYmplY3QgQXJyYXldIixsPSJbb2JqZWN0IE9iamVjdF0iLGg9T2JqZWN0LnByb3RvdHlwZS5oYXNPd25Qcm9wZXJ0eTt0LmV4cG9ydHM9ZnVuY3Rpb24odCxyLGUseCx5LGQpe3ZhciBfPXModCksYj1zKHIpLGc9Xz92OnUodCksaj1iP3Y6dShyKSxPPShnPWc9PWY/bDpnKT09bCx3PShqPWo9PWY/bDpqKT09bCxtPWc9PWo7aWYobSYmYyh0KSl7aWYoIWMocikpcmV0dXJuITE7Xz0hMCxPPSExfWlmKG0mJiFPKXJldHVybiBkfHwoZD1uZXcgbiksX3x8cCh0KT9vKHQscixlLHgseSxkKTphKHQscixnLGUseCx5LGQpO2lmKCEoMSZlKSl7dmFyIEE9TyYmaC5jYWxsKHQsIl9fd3JhcHBlZF9fIiksTT13JiZoLmNhbGwociwiX193cmFwcGVkX18iKTtpZihBfHxNKXt2YXIgej1BP3QudmFsdWUoKTp0LFM9TT9yLnZhbHVlKCk6cjtyZXR1cm4gZHx8KGQ9bmV3IG4pLHkoeixTLGUseCxkKX19cmV0dXJuISFtJiYoZHx8KGQ9bmV3IG4pLGkodCxyLGUseCx5LGQpKX19LDcxNjc6KHQscixlKT0+e3ZhciBuPWUoNDkwMSksbz1lKDczMDEpLGE9ZSg2MDA5KSxpPWEmJmEuaXNUeXBlZEFycmF5LHU9aT9vKGkpOm47dC5leHBvcnRzPXV9LDcxOTc6dD0+e3QuZXhwb3J0cz1mdW5jdGlvbih0LHIpe3JldHVybiBmdW5jdGlvbihlKXtyZXR1cm4gbnVsbCE9ZSYmZVt0XT09PXImJih2b2lkIDAhPT1yfHx0IGluIE9iamVjdChlKSl9fX0sNzIxNzoodCxyLGUpPT57dmFyIG49ZSg3OSksbz1lKDE0MjApLGE9ZSg5MzgpLGk9ZSgzNjA1KSx1PWUoOTgxNykscz1lKDk0NSk7ZnVuY3Rpb24gYyh0KXt2YXIgcj10aGlzLl9fZGF0YV9fPW5ldyBuKHQpO3RoaXMuc2l6ZT1yLnNpemV9Yy5wcm90b3R5cGUuY2xlYXI9byxjLnByb3RvdHlwZS5kZWxldGU9YSxjLnByb3RvdHlwZS5nZXQ9aSxjLnByb3RvdHlwZS5oYXM9dSxjLnByb3RvdHlwZS5zZXQ9cyx0LmV4cG9ydHM9Y30sNzIzNzp0PT57dC5leHBvcnRzPWZ1bmN0aW9uKHQpe3JldHVybiBmdW5jdGlvbihyKXtyZXR1cm4gbnVsbD09cj92b2lkIDA6clt0XX19fSw3MjU1Oih0LHIsZSk9Pnt2YXIgbj1lKDc0MjIpO3QuZXhwb3J0cz1mdW5jdGlvbih0KXtyZXR1cm4gZnVuY3Rpb24ocil7cmV0dXJuIG4ocix0KX19fSw3Mjk2Oih0LHIsZSk9Pnt2YXIgbixvPWUoNTQ4MSksYT0obj0vW14uXSskLy5leGVjKG8mJm8ua2V5cyYmby5rZXlzLklFX1BST1RPfHwiIikpPyJTeW1ib2woc3JjKV8xLiIrbjoiIjt0LmV4cG9ydHM9ZnVuY3Rpb24odCl7cmV0dXJuISFhJiZhIGluIHR9fSw3MzAxOnQ9Pnt0LmV4cG9ydHM9ZnVuY3Rpb24odCl7cmV0dXJuIGZ1bmN0aW9uKHIpe3JldHVybiB0KHIpfX19LDc0MjI6KHQscixlKT0+e3ZhciBuPWUoMTc2OSksbz1lKDc3OTcpO3QuZXhwb3J0cz1mdW5jdGlvbih0LHIpe2Zvcih2YXIgZT0wLGE9KHI9bihyLHQpKS5sZW5ndGg7bnVsbCE9dCYmZTxhOyl0PXRbbyhyW2UrK10pXTtyZXR1cm4gZSYmZT09YT90OnZvaWQgMH19LDc0NzM6dD0+e3ZhciByPUZ1bmN0aW9uLnByb3RvdHlwZS50b1N0cmluZzt0LmV4cG9ydHM9ZnVuY3Rpb24odCl7aWYobnVsbCE9dCl7dHJ5e3JldHVybiByLmNhbGwodCl9Y2F0Y2godCl7fXRyeXtyZXR1cm4gdCsiIn1jYXRjaCh0KXt9fXJldHVybiIifX0sNzUzNDoodCxyLGUpPT57dmFyIG49ZSgyNTUyKSxvPWUoMzQ2KTt0LmV4cG9ydHM9ZnVuY3Rpb24odCl7cmV0dXJuIG8odCkmJiJbb2JqZWN0IEFyZ3VtZW50c10iPT1uKHQpfX0sNzU1NjoodCxyLGUpPT57dmFyIG49ZSgxODczKSxvPWUoNDkzMiksYT1lKDY0NDkpLGk9ZSg0Mzk0KSx1PW4/bi5wcm90b3R5cGU6dm9pZCAwLHM9dT91LnRvU3RyaW5nOnZvaWQgMDt0LmV4cG9ydHM9ZnVuY3Rpb24gdChyKXtpZigic3RyaW5nIj09dHlwZW9mIHIpcmV0dXJuIHI7aWYoYShyKSlyZXR1cm4gbyhyLHQpKyIiO2lmKGkocikpcmV0dXJuIHM/cy5jYWxsKHIpOiIiO3ZhciBlPXIrIiI7cmV0dXJuIjAiPT1lJiYxL3I9PS0xLzA/Ii0wIjplfX0sNzY3MDoodCxyLGUpPT57dmFyIG49ZSgyNjUxKTt0LmV4cG9ydHM9ZnVuY3Rpb24odCl7dmFyIHI9bih0aGlzLHQpLmRlbGV0ZSh0KTtyZXR1cm4gdGhpcy5zaXplLT1yPzE6MCxyfX0sNzc5NzoodCxyLGUpPT57dmFyIG49ZSg0Mzk0KTt0LmV4cG9ydHM9ZnVuY3Rpb24odCl7aWYoInN0cmluZyI9PXR5cGVvZiB0fHxuKHQpKXJldHVybiB0O3ZhciByPXQrIiI7cmV0dXJuIjAiPT1yJiYxL3Q9PS0xLzA/Ii0wIjpyfX0sNzgyODoodCxyLGUpPT57dmFyIG49ZSg5MzI1KS5VaW50OEFycmF5O3QuZXhwb3J0cz1ufSw3OTc4Oih0LHIsZSk9Pnt2YXIgbj1lKDI3MCksbz1lKDgxNTYpLGE9ZSg2MzEpLGk9ZSg4NTg2KSx1PWUoNzU2KSxzPWUoNzE5NyksYz1lKDc3OTcpO3QuZXhwb3J0cz1mdW5jdGlvbih0LHIpe3JldHVybiBpKHQpJiZ1KHIpP3MoYyh0KSxyKTpmdW5jdGlvbihlKXt2YXIgaT1vKGUsdCk7cmV0dXJuIHZvaWQgMD09PWkmJmk9PT1yP2EoZSx0KTpuKHIsaSwzKX19fSw4MDc3OnQ9Pnt0LmV4cG9ydHM9ZnVuY3Rpb24odCxyKXtyZXR1cm4gbnVsbCE9dCYmciBpbiBPYmplY3QodCl9fSw4MDk2OnQ9Pnt0LmV4cG9ydHM9ZnVuY3Rpb24odCxyKXtmb3IodmFyIGU9LTEsbj1BcnJheSh0KTsrK2U8dDspbltlXT1yKGUpO3JldHVybiBufX0sODE1NjoodCxyLGUpPT57dmFyIG49ZSg3NDIyKTt0LmV4cG9ydHM9ZnVuY3Rpb24odCxyLGUpe3ZhciBvPW51bGw9PXQ/dm9pZCAwOm4odCxyKTtyZXR1cm4gdm9pZCAwPT09bz9lOm99fSw4MjIzOih0LHIsZSk9Pnt2YXIgbj1lKDYxMTApKGUoOTMyNSksIk1hcCIpO3QuZXhwb3J0cz1ufSw4MzAzOih0LHIsZSk9Pnt2YXIgbj1lKDYxMTApKGUoOTMyNSksIldlYWtNYXAiKTt0LmV4cG9ydHM9bn0sODMyOToodCxyLGUpPT57dmFyIG49ZSg0ODk0KTt0LmV4cG9ydHM9ZnVuY3Rpb24odCxyKXtyZXR1cm4gZnVuY3Rpb24oZSxvKXtpZihudWxsPT1lKXJldHVybiBlO2lmKCFuKGUpKXJldHVybiB0KGUsbyk7Zm9yKHZhciBhPWUubGVuZ3RoLGk9cj9hOi0xLHU9T2JqZWN0KGUpOyhyP2ktLTorK2k8YSkmJiExIT09byh1W2ldLGksdSk7KTtyZXR1cm4gZX19fSw4NTg2Oih0LHIsZSk9Pnt2YXIgbj1lKDY0NDkpLG89ZSg0Mzk0KSxhPS9cLnxcWyg/OlteW1xdXSp8KFsiJ10pKD86KD8hXDEpW15cXF18XFwuKSo/XDEpXF0vLGk9L15cdyokLzt0LmV4cG9ydHM9ZnVuY3Rpb24odCxyKXtpZihuKHQpKXJldHVybiExO3ZhciBlPXR5cGVvZiB0O3JldHVybiEoIm51bWJlciIhPWUmJiJzeW1ib2wiIT1lJiYiYm9vbGVhbiIhPWUmJm51bGwhPXQmJiFvKHQpKXx8aS50ZXN0KHQpfHwhYS50ZXN0KHQpfHxudWxsIT1yJiZ0IGluIE9iamVjdChyKX19LDg2NTU6KHQscixlKT0+e3ZhciBuPWUoNjAyNSk7dC5leHBvcnRzPWZ1bmN0aW9uKHQpe3JldHVybiBuKHRoaXMuX19kYXRhX18sdCk+LTF9fSw4ODU5Oih0LHIsZSk9Pnt2YXIgbj1lKDM2NjEpLG89ZSgxMzgwKSxhPWUoMTQ1OSk7ZnVuY3Rpb24gaSh0KXt2YXIgcj0tMSxlPW51bGw9PXQ/MDp0Lmxlbmd0aDtmb3IodGhpcy5fX2RhdGFfXz1uZXcgbjsrK3I8ZTspdGhpcy5hZGQodFtyXSl9aS5wcm90b3R5cGUuYWRkPWkucHJvdG90eXBlLnB1c2g9byxpLnByb3RvdHlwZS5oYXM9YSx0LmV4cG9ydHM9aX0sODk4NDoodCxyLGUpPT57dmFyIG49ZSg1NTI3KSxvPWUoMzY1MCksYT1PYmplY3QucHJvdG90eXBlLmhhc093blByb3BlcnR5O3QuZXhwb3J0cz1mdW5jdGlvbih0KXtpZighbih0KSlyZXR1cm4gbyh0KTt2YXIgcj1bXTtmb3IodmFyIGUgaW4gT2JqZWN0KHQpKWEuY2FsbCh0LGUpJiYiY29uc3RydWN0b3IiIT1lJiZyLnB1c2goZSk7cmV0dXJuIHJ9fSw5MjE5OnQ9Pnt0LmV4cG9ydHM9ZnVuY3Rpb24odCxyKXtyZXR1cm4gdC5oYXMocil9fSw5MzI1Oih0LHIsZSk9Pnt2YXIgbj1lKDQ4NDApLG89Im9iamVjdCI9PXR5cGVvZiBzZWxmJiZzZWxmJiZzZWxmLk9iamVjdD09PU9iamVjdCYmc2VsZixhPW58fG98fEZ1bmN0aW9uKCJyZXR1cm4gdGhpcyIpKCk7dC5leHBvcnRzPWF9LDkzMjY6KHQscixlKT0+e3ZhciBuPWUoMTc2OSksbz1lKDI0MjgpLGE9ZSg2NDQ5KSxpPWUoMzYxKSx1PWUoMjk0KSxzPWUoNzc5Nyk7dC5leHBvcnRzPWZ1bmN0aW9uKHQscixlKXtmb3IodmFyIGM9LTEscD0ocj1uKHIsdCkpLmxlbmd0aCxmPSExOysrYzxwOyl7dmFyIHY9cyhyW2NdKTtpZighKGY9bnVsbCE9dCYmZSh0LHYpKSlicmVhazt0PXRbdl19cmV0dXJuIGZ8fCsrYyE9cD9mOiEhKHA9bnVsbD09dD8wOnQubGVuZ3RoKSYmdShwKSYmaSh2LHApJiYoYSh0KXx8byh0KSl9fSw5MzUwOnQ9Pnt2YXIgcj1PYmplY3QucHJvdG90eXBlLnRvU3RyaW5nO3QuZXhwb3J0cz1mdW5jdGlvbih0KXtyZXR1cm4gci5jYWxsKHQpfX0sOTc3MDp0PT57dC5leHBvcnRzPWZ1bmN0aW9uKHQscil7Zm9yKHZhciBlPS0xLG49bnVsbD09dD8wOnQubGVuZ3RoLG89MCxhPVtdOysrZTxuOyl7dmFyIGk9dFtlXTtyKGksZSx0KSYmKGFbbysrXT1pKX1yZXR1cm4gYX19LDk4MTc6dD0+e3QuZXhwb3J0cz1mdW5jdGlvbih0KXtyZXR1cm4gdGhpcy5fX2RhdGFfXy5oYXModCl9fSw5OTM1OnQ9Pnt0LmV4cG9ydHM9ZnVuY3Rpb24oKXtyZXR1cm4hMX19fSxyPXt9O2Z1bmN0aW9uIGUobil7dmFyIG89cltuXTtpZih2b2lkIDAhPT1vKXJldHVybiBvLmV4cG9ydHM7dmFyIGE9cltuXT17aWQ6bixsb2FkZWQ6ITEsZXhwb3J0czp7fX07cmV0dXJuIHRbbl0oYSxhLmV4cG9ydHMsZSksYS5sb2FkZWQ9ITAsYS5leHBvcnRzfWUubj10PT57dmFyIHI9dCYmdC5fX2VzTW9kdWxlPygpPT50LmRlZmF1bHQ6KCk9PnQ7cmV0dXJuIGUuZChyLHthOnJ9KSxyfSxlLmQ9KHQscik9Pntmb3IodmFyIG4gaW4gcillLm8ocixuKSYmIWUubyh0LG4pJiZPYmplY3QuZGVmaW5lUHJvcGVydHkodCxuLHtlbnVtZXJhYmxlOiEwLGdldDpyW25dfSl9LGUuZz1mdW5jdGlvbigpe2lmKCJvYmplY3QiPT10eXBlb2YgZ2xvYmFsVGhpcylyZXR1cm4gZ2xvYmFsVGhpczt0cnl7cmV0dXJuIHRoaXN8fG5ldyBGdW5jdGlvbigicmV0dXJuIHRoaXMiKSgpfWNhdGNoKHQpe2lmKCJvYmplY3QiPT10eXBlb2Ygd2luZG93KXJldHVybiB3aW5kb3d9fSgpLGUubz0odCxyKT0+T2JqZWN0LnByb3RvdHlwZS5oYXNPd25Qcm9wZXJ0eS5jYWxsKHQsciksZS5ubWQ9dD0+KHQucGF0aHM9W10sdC5jaGlsZHJlbnx8KHQuY2hpbGRyZW49W10pLHQpO3ZhciBuPXt9O2UuZChuLHtIOigpPT5wfSk7dmFyIG89ZSg4MTU2KSxhPWUubihvKSxpPWUoMjg3NyksdT1lLm4oaSkscz1lKDIwMTMpLGM9ZS5uKHMpO2NvbnN0IHA9KHtkYXRhOnQsYXJndW1lbnRzOntzb3J0OnIsZGlyOmV9fSk9Pntjb25zdCBuPWMoKSh0LnRoaXNNb250aENvbnN1bXB0aW9uLCJpdGVtX2lkIiksbz1jKCkodC5sYXN0TW9udGhDb25zdW1wdGlvbiwiaXRlbV9pZCIpLGk9YygpKHQudHdvTW9udGhzQWdvQ29uc3VtcHRpb24sIml0ZW1faWQiKSxzPWMoKSh0LmV4cGlyaW5nSW5TaXhNb250aHMsIml0ZW1faWQiKSxwPWMoKSh0LmV4cGlyaW5nSW5Ud2VsdmVNb250aHMsIml0ZW1faWQiKSxmPWMoKSh0LnN0b2NrT25PcmRlciwiaXRlbV9pZCIpLHY9YygpKHQuQU1DVHdlbHZlLCJpdGVtX2lkIiksbD1jKCkodC5BTUNUd2VudHlGb3VyLCJpdGVtX2lkIik7bGV0IGg9dC5pdGVtcy5ub2Rlcy5tYXAodD0+KHsuLi50LG1vbnRoQ29uc3VtcHRpb246blt0LmlkXT8uWzBdPy5xdWFudGl0eXx8MCxsYXN0TW9udGhDb25zdW1wdGlvbjpvW3QuaWRdPy5bMF0/LnF1YW50aXR5fHwwLHR3b01vbnRoc0Fnb0NvbnN1bXB0aW9uOmlbdC5pZF0/LlswXT8ucXVhbnRpdHl8fDAsZXhwaXJpbmdJblNpeE1vbnRoczpzW3QuaWRdPy5bMF0/LnF1YW50aXR5fHwwLGV4cGlyaW5nSW5Ud2VsdmVNb250aHM6cFt0LmlkXT8uWzBdPy5xdWFudGl0eXx8MCxzdG9ja09uT3JkZXI6TWF0aC5tYXgoZlt0LmlkXT8uWzBdPy5xdWFudGl0eXx8MCksQU1DMTI6dlt0LmlkXT8uWzBdPy5xdWFudGl0eXx8MCxBTUMyNDpsW3QuaWRdPy5bMF0/LnF1YW50aXR5fHwwLFNPSDp0LnN0YXRzPy5zdG9ja09uSGFuZHx8MCxNT1M6dC5zdGF0cz8uYXZhaWxhYmxlTW9udGhzT2ZTdG9ja09uSGFuZHx8MCxBTUM6dC5zdGF0cz8uYXZlcmFnZU1vbnRobHlDb25zdW1wdGlvbnx8MH0pKTtyZXR1cm57ZGF0YTp7aXRlbXM6e25vZGVzOnUoKShoLHQ9Pntjb25zdCBlPWEoKSh0LHJ8fCJuYW1lIik7cmV0dXJuInN0cmluZyI9PXR5cGVvZiBlP2UudG9Mb2NhbGVMb3dlckNhc2UoKTplfSxlfHwiYXNjIil9fX19LGY9bi5IO2V4cG9ydHtmIGFzIGNvbnZlcnRfZGF0YX07",
          "convert_data_type": "BoaJs"
        },
        "entries": {
<<<<<<< HEAD
          "query.graphql": {
            "type": "GraphGLQuery",
            "data": {
              "query": "query ItemUsage($storeId: String!, $itemCode: String, $itemName: String) {\n  items(\n    storeId: $storeId\n    filter: {\n      code: { like: $itemCode }\n      name: { like: $itemName }\n      isVisibleOrOnHand: true\n      isActive: true\n    }\n  ) {\n    ... on ItemConnector {\n      nodes {\n        id\n        code\n        name\n        stats(storeId: $storeId) {\n          totalConsumption\n          availableMonthsOfStockOnHand\n          stockOnHand\n          averageMonthlyConsumption\n        }\n      }\n    }\n  }\n}\n",
              "variables": null
            }
          },
          "style.css": {
            "type": "Resource",
            "data": "@page {\n  margin: 0;\n  size: A4 landscape;\n}\n\n.paging {\n  width: 100%;\n}\n\n.container {\n  margin: auto;\n  padding: 10px;\n  font-size: 14px;\n  font-family: \"Helvetica Neue\", \"Helvetica\", Helvetica, Arial, sans-serif;\n  color: #555;\n}\n\n.container table {\n  width: 100%;\n  font-size: inherit;\n  font-family: inherit;\n  text-align: left;\n  margin-top: 10;\n  margin-bottom: 15;\n  border-collapse: separate;\n}\n\n.container table td {\n  padding: 10px;\n  vertical-align: top;\n  border-top: 1px solid rgb(164, 163, 163);\n}\n\n.container table tr:last-child td {\n  border-bottom: none;\n}\n\n.container > table > thead {\n  position: -webkit-sticky;\n  position: sticky;\n  top: 0;\n  background-color: #f1f1f1;\n}\n\n.container,\nbody,\n.container > table {\n  margin-top: 0px;\n  padding-top: 0px;\n}\n\n.container table tr.heading td {\n  font-weight: bold;\n  margin-bottom: 15px;\n}\n\n.container table td.status span {\n  padding: 2px;\n  border-radius: 10px;\n}\n"
          },
          "expiringInSixMonths": {
            "type": "SQLQuery",
            "data": {
              "name": "expiringInSixMonths",
              "query_sqlite": "WITH \n    this_month AS (\n        SELECT date('now') AS this_month\n    ),\n    six_months AS (\n        SELECT date('now', '+6 months') AS six_months\n    )\nSELECT \n    stock_line.id,\n    i.item_id,\n    SUM(stock_line.available_number_of_packs) AS quantity\nFROM stock_line, six_months, this_month\nINNER JOIN item_link i ON i.id = stock_line.item_link_id\nWHERE stock_line.expiry_date < six_months AND stock_line.store_id = $storeId\nGROUP BY i.item_id\n",
              "query_postgres": "WITH \n    this_month AS (\n        SELECT date_trunc('month', CURRENT_DATE) AS this_month\n    ),\n    six_months AS (\n        SELECT date_trunc('month', CURRENT_DATE + interval '6 months') AS six_months\n    )\nSELECT \n    s.id,\n    i.item_id,\n    SUM(s.available_number_of_packs) AS quantity\nFROM stock_line s\nINNER JOIN item_link i ON i.id = s.item_link_id\nINNER JOIN this_month ON true\nINNER JOIN six_months ON true\nWHERE s.expiry_date < six_months AND s.store_id = $storeId\nGROUP BY s.id, i.item_id\n"
            }
          },
          "stockOnOrder": {
            "type": "SQLQuery",
            "data": {
              "name": "stockOnOrder",
              "query_sqlite": "SELECT \n    item.id as item_id,\n    SUM(rl.requested_quantity) - COALESCE(SUM(il.pack_size * il.number_of_packs), 0) AS quantity\nFROM item\nINNER JOIN item_link i ON item.id = i.item_id\nLEFT JOIN requisition_line rl ON rl.item_link_id = i.id\nLEFT JOIN requisition r ON r.id = rl.requisition_id\nLEFT JOIN invoice ON invoice.requisition_id = r.id\nLEFT JOIN invoice_line il on invoice.id = il.invoice_id AND il.item_link_id = i.id\nWHERE r.store_id = $storeId AND r.type = 'REQUEST' AND r.status = 'SENT'\nGROUP BY 1",
              "query_postgres": "SELECT \n    item.id as item_id,\n    SUM(rl.requested_quantity) - COALESCE(SUM(il.pack_size * il.number_of_packs), 0) AS quantity\nFROM item\nINNER JOIN item_link i ON item.id = i.item_id\nLEFT JOIN requisition_line rl ON rl.item_link_id = i.id\nLEFT JOIN requisition r ON r.id = rl.requisition_id\nLEFT JOIN invoice ON invoice.requisition_id = r.id\nLEFT JOIN invoice_line il on invoice.id = il.invoice_id AND il.item_link_id = i.id\nWHERE r.store_id = $storeId AND r.type = 'REQUEST' AND r.status = 'SENT'\nGROUP BY 1"
            }
          },
          "lastMonthConsumption": {
            "type": "SQLQuery",
            "data": {
              "name": "lastMonthConsumption",
              "query_sqlite": "WITH\n    this_month AS (\n        SELECT date('now', 'start of month') AS this_month\n    ),\n    last_month AS (\n        SELECT date('now', 'start of month', '-1 month') AS last_month\n    )\nSELECT\n    SUM(quantity) AS quantity,\n    item_id\nFROM consumption, this_month, last_month\nWHERE date >= last_month AND date < this_month AND store_id = $storeId\nGROUP BY item_id\n",
              "query_postgres": "WITH\n    this_month AS (\n        SELECT date_trunc('month', CURRENT_DATE) AS this_month\n    ),\n    last_month AS (\n        SELECT date_trunc('month', CURRENT_DATE - interval '1 month') AS last_month\n    )\nSELECT\n    SUM(quantity) AS quantity,\n    item_id\nFROM consumption, this_month, last_month\nWHERE date >= last_month AND date < this_month AND store_id = $storeId\nGROUP BY item_id\n"
=======
          "style.css": {
            "type": "Resource",
            "data": "@page {\n  margin: 0;\n  size: A4 landscape;\n}\n\n.paging {\n  width: 100%;\n}\n\n.container {\n  margin: auto;\n  padding: 10px;\n  font-size: 14px;\n  font-family: \"Helvetica Neue\", \"Helvetica\", Helvetica, Arial, sans-serif;\n  color: #555;\n}\n\n.container table {\n  width: 100%;\n  font-size: inherit;\n  font-family: inherit;\n  text-align: left;\n  margin-top: 10;\n  margin-bottom: 15;\n  border-collapse: separate;\n}\n\n.container table td {\n  padding: 10px;\n  vertical-align: top;\n  border-top: 1px solid rgb(164, 163, 163);\n}\n\n.container table tr:last-child td {\n  border-bottom: none;\n}\n\n.container > table > thead {\n  position: -webkit-sticky;\n  position: sticky;\n  top: 0;\n  background-color: #f1f1f1;\n}\n\n.container,\nbody,\n.container > table {\n  margin-top: 0px;\n  padding-top: 0px;\n}\n\n.container table tr.heading td {\n  font-weight: bold;\n  margin-bottom: 15px;\n}\n\n.container table td.status span {\n  padding: 2px;\n  border-radius: 10px;\n}\n"
          },
          "AMCTwelve": {
            "type": "SQLQuery",
            "data": {
              "name": "AMCTwelve",
              "query_sqlite": "WITH\n    twelve_months_ago AS (\n        SELECT date('now', 'start of month', '-12 month') AS twelve_months_ago\n    )\nSELECT\n    ROUND(SUM(quantity / 12), 1) AS quantity,\n    item_id\nFROM consumption, twelve_months_ago\nWHERE date >= twelve_months_ago AND consumption.store_id = $storeId\nGROUP BY item_id\n",
              "query_postgres": "WITH\n    twelve_months_ago AS (\n        SELECT date_trunc('month', CURRENT_DATE - interval '12 months') AS twelve_months_ago\n    )\nSELECT\n    ROUND(SUM(quantity / 12)::numeric, 1) AS quantity,\n    item_id\nFROM consumption, twelve_months_ago\nWHERE date >= twelve_months_ago AND consumption.store_id = $storeId\nGROUP BY item_id\n"
>>>>>>> f88b498c
            }
          },
          "twoMonthsAgoConsumption": {
            "type": "SQLQuery",
            "data": {
              "name": "twoMonthsAgoConsumption",
              "query_sqlite": "WITH\n    last_month AS (\n        SELECT date('now', 'start of month', '-1 month') AS last_month\n    ),\n    two_months_ago AS (\n        SELECT date('now', 'start of month', '-2 month') AS two_months_ago\n    )\nSELECT\n    SUM(quantity) AS quantity,\n    item_id\nFROM consumption, two_months_ago, last_month\nWHERE date >= two_months_ago AND date < last_month AND store_id = $storeId\nGROUP BY item_id\n",
              "query_postgres": "WITH\n    last_month AS (\n        SELECT date_trunc('month', CURRENT_DATE - interval '1 month') AS last_month\n    ),\n    two_months_ago AS (\n        SELECT date_trunc('month', CURRENT_DATE - interval '2 month') AS two_months_ago\n    )\nSELECT\n    SUM(quantity) AS quantity,\n    item_id\nFROM consumption, two_months_ago, last_month\nWHERE date >= two_months_ago AND date < last_month AND store_id = $storeId\nGROUP BY item_id\n"
            }
          },
<<<<<<< HEAD
          "thisMonthConsumption": {
            "type": "SQLQuery",
            "data": {
              "name": "thisMonthConsumption",
              "query_sqlite": "WITH\n    this_month AS (\n        SELECT date('now', 'start of month') AS this_month\n    )\nSELECT\n    SUM(quantity) AS quantity,\n    item_id\nFROM consumption, this_month\nWHERE date >= this_month AND store_id = $storeId\nGROUP BY item_id\n",
              "query_postgres": "WITH\n    this_month AS (\n        SELECT date_trunc('month', CURRENT_DATE) AS this_month\n    )\nSELECT\n    SUM(quantity) AS quantity,\n    item_id\nFROM consumption, this_month\nWHERE date >= this_month AND store_id = $storeId\nGROUP BY item_id\n"
            }
          },
          "expiringInTwelveMonths": {
=======
          "lastMonthConsumption": {
>>>>>>> f88b498c
            "type": "SQLQuery",
            "data": {
              "name": "expiringInTwelveMonths",
              "query_sqlite": "WITH \n    this_month AS (\n        SELECT date('now') AS this_month\n    ),\n    twelve_months AS (\n        SELECT date('now', '+12 months') AS twelve_months\n    )\nSELECT \n    stock_line.id,\n    i.item_id,\n    SUM(stock_line.available_number_of_packs) AS quantity\nFROM stock_line, twelve_months, this_month\nINNER JOIN item_link i ON i.id = stock_line.item_link_id\nWHERE stock_line.expiry_date < twelve_months AND stock_line.store_id = $storeId\nGROUP BY item_id\n",
              "query_postgres": "WITH \n    this_month AS (\n        SELECT date_trunc('month', CURRENT_DATE) AS this_month\n    ),\n    twelve_months AS (\n        SELECT date_trunc('month', CURRENT_DATE + interval '12 months') AS twelve_months\n    )\nSELECT \n    s.id,\n    i.item_id,\n    SUM(s.available_number_of_packs) AS quantity\nFROM stock_line s\nINNER JOIN item_link i ON i.id = s.item_link_id\nINNER JOIN this_month ON true\nINNER JOIN twelve_months ON true\nWHERE s.expiry_date < twelve_months AND s.store_id = $storeId\nGROUP BY s.id, i.item_id"
            }
          },
          "expiringInSixMonths": {
            "type": "SQLQuery",
            "data": {
              "name": "expiringInSixMonths",
              "query_sqlite": "WITH \n    this_month AS (\n        SELECT date('now') AS this_month\n    ),\n    six_months AS (\n        SELECT date('now', '+6 months') AS six_months\n    )\nSELECT \n    stock_line.id,\n    i.item_id,\n    SUM(stock_line.available_number_of_packs) AS quantity\nFROM stock_line, six_months, this_month\nINNER JOIN item_link i ON i.id = stock_line.item_link_id\nWHERE stock_line.expiry_date < six_months AND stock_line.store_id = $storeId\nGROUP BY i.item_id\n",
              "query_postgres": "WITH \n    this_month AS (\n        SELECT date_trunc('month', CURRENT_DATE) AS this_month\n    ),\n    six_months AS (\n        SELECT date_trunc('month', CURRENT_DATE + interval '6 months') AS six_months\n    )\nSELECT \n    s.id,\n    i.item_id,\n    SUM(s.available_number_of_packs) AS quantity\nFROM stock_line s\nINNER JOIN item_link i ON i.id = s.item_link_id\nINNER JOIN this_month ON true\nINNER JOIN six_months ON true\nWHERE s.expiry_date < six_months AND s.store_id = $storeId\nGROUP BY s.id, i.item_id\n"
            }
          },
<<<<<<< HEAD
          "template.html": {
            "type": "TeraTemplate",
=======
          "stockOnOrder": {
            "type": "SQLQuery",
>>>>>>> f88b498c
            "data": {
              "output": "Html",
              "template": "<style>\n  {% include \"style.css\" %}\n</style>\n\n<div class=\"container\">\n  <table>\n    <thead>\n      <tr class=\"heading\">\n        <td>{{t(k=\"label.code\", f=\"Code\")}}</td>\n        <td>{{t(k=\"label.name\", f=\"Name\")}}</td>\n        <td>{{t(k=\"report.stock-on-hand\", f=\"Stock on hand\")}}</td>\n        <td>{{t(k=\"report.stock-on-order\", f=\"Stock on order\")}}</td>\n        <td>{{t(k=\"report.amc-12-months\", f=\"AMC (12 months)\")}}</td>\n        <td>{{t(k=\"report.amc-24-months\", f=\"AMC (24 months)\")}}</td>\n        <td>{{t(k=\"report.amc-for-lookback\", f=\"AMC (lookback period)\")}}</td>\n        <td>{{t(k=\"report.months-cover\", f=\"Months cover\")}}</td>\n        <td>\n          {{t(k=\"report.usage-this-month\", f=\"Monthly usage (this month)\")}}\n        </td>\n        <td>\n          {{t(k=\"report.usage-last-month\", f=\"Monthly usage (last month)\")}}\n        </td>\n        <td>\n          {{t(k=\"report.usage-2-months-prior\", f=\"Monthly usage (2 months\n          ago)\")}}\n        </td>\n        <td>{{t(k=\"report.expiring-6-months\", f=\"Expiring in 6 months\")}}</td>\n        <td>{{t(k=\"report.expiring-12-months\", f=\"Expiring in 12 months\")}}</td>\n      </tr>\n    </thead>\n    <tbody>\n      {% for item in data.items.nodes %}\n      <tr>\n        <td>{{item.code}}</td>\n        <td>{{item.name}}</td>\n        <td>{{item.SOH | round( precision=1)}}</td>\n        <td>{{item.stockOnOrder}}</td>\n        <td>{{item.AMC12}}</td>\n        <td>{{item.AMC24}}</td>\n        <td>{{item.AMC | round( precision=1)}}</td>\n        <td>{{item.MOS | round( precision=1)}}</td>\n        <td>{{item.monthConsumption}}</td>\n        <td>{{item.lastMonthConsumption}}</td>\n        <td>{{item.twoMonthsAgoConsumption}}</td>\n        <td>{{item.expiringInSixMonths}}</td>\n        <td>{{item.expiringInTwelveMonths}}</td>\n      </tr>\n      {% endfor %}\n    </tbody>\n  </table>\n</div>\n"
            }
          },
<<<<<<< HEAD
          "AMCTwentyFour": {
            "type": "SQLQuery",
            "data": {
              "name": "AMCTwentyFour",
              "query_sqlite": "WITH\n    twenty_four_months_ago AS (\n        SELECT date('now', 'start of month', '-24 month') AS twenty_four_months_ago\n    )\nSELECT\n    ROUND(SUM(quantity / 24), 1) AS quantity,    \n    item_id\nFROM consumption, twenty_four_months_ago\nWHERE date >= twenty_four_months_ago AND consumption.store_id = $storeId\nGROUP BY item_id\n",
              "query_postgres": "WITH\n    twenty_four_months_ago AS (\n        SELECT date_trunc('month', CURRENT_DATE - interval '24 months') AS twenty_four_months_ago\n    )\nSELECT\n    ROUND(SUM(quantity / 24)::numeric, 1) AS quantity,\n    item_id\nFROM consumption, twenty_four_months_ago\nWHERE date >= twenty_four_months_ago AND consumption.store_id = $storeId\nGROUP BY item_id\n"
=======
          "thisMonthConsumption": {
            "type": "SQLQuery",
            "data": {
              "name": "thisMonthConsumption",
              "query_sqlite": "WITH\n    this_month AS (\n        SELECT date('now', 'start of month') AS this_month\n    )\nSELECT\n    SUM(quantity) AS quantity,\n    item_id\nFROM consumption, this_month\nWHERE date >= this_month AND store_id = $storeId\nGROUP BY item_id\n",
              "query_postgres": "WITH\n    this_month AS (\n        SELECT date_trunc('month', CURRENT_DATE) AS this_month\n    )\nSELECT\n    SUM(quantity) AS quantity,\n    item_id\nFROM consumption, this_month\nWHERE date >= this_month AND store_id = $storeId\nGROUP BY item_id\n"
            }
          },
          "template.html": {
            "type": "TeraTemplate",
            "data": {
              "output": "Html",
              "template": "<style>\n  {% include \"style.css\" %}\n</style>\n\n<div class=\"container\">\n  <table>\n    <thead>\n      <tr class=\"heading\">\n        <td>{{t(k=\"label.code\", f=\"Code\")}}</td>\n        <td>{{t(k=\"label.name\", f=\"Name\")}}</td>\n        <td>{{t(k=\"report.stock-on-hand\", f=\"Stock on hand\")}}</td>\n        <td>{{t(k=\"report.stock-on-order\", f=\"Stock on order\")}}</td>\n        <td>{{t(k=\"report.amc-12-months\", f=\"AMC (12 months)\")}}</td>\n        <td>{{t(k=\"report.amc-24-months\", f=\"AMC (24 months)\")}}</td>\n        <td>{{t(k=\"report.amc-for-lookback\", f=\"AMC (lookback period)\")}}</td>\n        <td>{{t(k=\"report.months-cover\", f=\"Months cover\")}}</td>\n        <td>\n          {{t(k=\"report.usage-this-month\", f=\"Monthly usage (this month)\")}}\n        </td>\n        <td>\n          {{t(k=\"report.usage-last-month\", f=\"Monthly usage (last month)\")}}\n        </td>\n        <td>\n          {{t(k=\"report.usage-2-months-prior\", f=\"Monthly usage (2 months\n          ago)\")}}\n        </td>\n        <td>{{t(k=\"report.expiring-6-months\", f=\"Expiring in 6 months\")}}</td>\n        <td>{{t(k=\"report.expiring-12-months\", f=\"Expiring in 12 months\")}}</td>\n      </tr>\n    </thead>\n    <tbody>\n      {% for item in data.items.nodes %}\n      <tr>\n        <td>{{item.code}}</td>\n        <td>{{item.name}}</td>\n        <td>{{item.SOH | round( precision=1)}}</td>\n        <td>{{item.stockOnOrder}}</td>\n        <td>{{item.AMC12}}</td>\n        <td>{{item.AMC24}}</td>\n        <td>{{item.AMC | round( precision=1)}}</td>\n        <td>{{item.MOS | round( precision=1)}}</td>\n        <td>{{item.monthConsumption}}</td>\n        <td>{{item.lastMonthConsumption}}</td>\n        <td>{{item.twoMonthsAgoConsumption}}</td>\n        <td>{{item.expiringInSixMonths}}</td>\n        <td>{{item.expiringInTwelveMonths}}</td>\n      </tr>\n      {% endfor %}\n    </tbody>\n  </table>\n</div>\n"
            }
          },
          "query.graphql": {
            "type": "GraphGLQuery",
            "data": {
              "query": "query ItemUsage($storeId: String!, $itemCode: String, $itemName: String) {\n  items(\n    storeId: $storeId\n    filter: {\n      code: { like: $itemCode }\n      name: { like: $itemName }\n      isVisibleOrOnHand: true\n      isActive: true\n    }\n  ) {\n    ... on ItemConnector {\n      nodes {\n        id\n        code\n        name\n        stats(storeId: $storeId) {\n          totalConsumption\n          availableMonthsOfStockOnHand\n          stockOnHand\n          averageMonthlyConsumption\n        }\n      }\n    }\n  }\n}\n",
              "variables": null
>>>>>>> f88b498c
            }
          },
          "AMCTwentyFour": {
            "type": "SQLQuery",
            "data": {
              "name": "AMCTwentyFour",
              "query_sqlite": "WITH\n    twenty_four_months_ago AS (\n        SELECT date('now', 'start of month', '-24 month') AS twenty_four_months_ago\n    )\nSELECT\n    ROUND(SUM(quantity / 24), 1) AS quantity,    \n    item_id\nFROM consumption, twenty_four_months_ago\nWHERE date >= twenty_four_months_ago AND consumption.store_id = $storeId\nGROUP BY item_id\n",
              "query_postgres": "WITH\n    twenty_four_months_ago AS (\n        SELECT date_trunc('month', CURRENT_DATE - interval '24 months') AS twenty_four_months_ago\n    )\nSELECT\n    ROUND(SUM(quantity / 24)::numeric, 1) AS quantity,\n    item_id\nFROM consumption, twenty_four_months_ago\nWHERE date >= twenty_four_months_ago AND consumption.store_id = $storeId\nGROUP BY item_id\n"
            }
          },
          "expiringInTwelveMonths": {
            "type": "SQLQuery",
            "data": {
              "name": "expiringInTwelveMonths",
              "query_sqlite": "WITH \n    this_month AS (\n        SELECT date('now') AS this_month\n    ),\n    twelve_months AS (\n        SELECT date('now', '+12 months') AS twelve_months\n    )\nSELECT \n    stock_line.id,\n    i.item_id,\n    SUM(stock_line.available_number_of_packs) AS quantity\nFROM stock_line, twelve_months, this_month\nINNER JOIN item_link i ON i.id = stock_line.item_link_id\nWHERE stock_line.expiry_date < twelve_months AND stock_line.store_id = $storeId\nGROUP BY item_id\n",
              "query_postgres": "WITH \n    this_month AS (\n        SELECT date_trunc('month', CURRENT_DATE) AS this_month\n    ),\n    twelve_months AS (\n        SELECT date_trunc('month', CURRENT_DATE + interval '12 months') AS twelve_months\n    )\nSELECT \n    s.id,\n    i.item_id,\n    SUM(s.available_number_of_packs) AS quantity\nFROM stock_line s\nINNER JOIN item_link i ON i.id = s.item_link_id\nINNER JOIN this_month ON true\nINNER JOIN twelve_months ON true\nWHERE s.expiry_date < twelve_months AND s.store_id = $storeId\nGROUP BY s.id, i.item_id"
            }
          }
        }
      },
      "context": "REPORT",
      "sub_context": "StockAndItems",
      "argument_schema_id": "for_report_item-usage_2_6_3_false",
      "comment": null,
      "is_custom": false,
      "version": "2.6.3",
      "code": "item-usage",
      "form_schema": {
        "id": "for_report_item-usage_2_6_3_false",
        "type": "reportArgument",
        "json_schema": {
          "$schema": "http://json-schema.org/draft-07/schema#",
          "allOf": [
            {
              "$ref": "#/definitions/StockFilters"
            }
          ],
          "definitions": {
            "StockFilters": {
              "properties": {
                "dir": {
                  "description": "sort by dir",
                  "format": "SortToggle",
                  "type": [
                    "string",
                    "null"
                  ]
                },
                "itemCode": {
                  "description": "Item Code",
                  "type": "string"
                },
                "itemName": {
                  "description": "Item Name",
                  "type": "string"
                },
                "monthlyConsumptionLookBackPeriod": {
                  "description": "Average Monthly Consumption Look Back Period",
                  "type": "number"
                },
                "sort": {
                  "description": "sort by",
                  "enum": [
                    "name",
                    "code",
                    "SOH",
                    "MOS",
                    "monthConsumption",
                    "lastMonthConsumption",
                    "twoMonthsAgoConsumption",
                    "expiringInSixMonths",
                    "expiringInTwelveMonths",
                    "stockOnOrder",
                    "AMC12",
                    "AMC24"
                  ],
                  "type": "string"
                }
              }
            }
          },
          "type": "object"
        },
        "ui_schema": {
          "elements": [
            {
              "label": "T#report.item-code",
              "options": {
                "useDebounce": false
              },
              "scope": "#/properties/itemCode",
              "type": "Control"
            },
            {
              "label": "T#report.item-name",
              "scope": "#/properties/itemName",
              "type": "Control"
            },
            {
              "label": "T#report.amc-lookback",
              "options": {
                "inputAlignment": "end",
                "paddingRight": 25,
                "readonly": true
              },
              "scope": "#/properties/monthlyConsumptionLookBackPeriod",
              "type": "Control"
            },
            {
              "label": "T#report.sort-by",
              "options": {
                "show": [
                  [
                    "name",
                    "T#report.item-name"
                  ],
                  [
                    "code",
                    "T#label.code"
                  ],
                  [
                    "SOH",
                    "T#report.stock-on-hand"
                  ],
                  [
                    "MOS",
                    "T#report.months-cover"
                  ],
                  [
                    "monthConsumption",
                    "T#report.consumption-month"
                  ],
                  [
                    "lastMonthConsumption",
                    "T#report.consumption-last-month"
                  ],
                  [
                    "twoMonthsAgoConsumption",
                    "T#report.consumption-two-months-ago"
                  ],
                  [
                    "expiringInSixMonths",
                    "T#report.expiring-6-months"
                  ],
                  [
                    "expiringInTwelveMonths",
                    "T#report.expiring-12-months"
                  ],
                  [
                    "stockOnOrder",
                    "T#report.stock-on-order"
                  ],
                  [
                    "AMC12",
                    "T#report.amc-12-months"
                  ],
                  [
                    "AMC24",
                    "T#report.amc-24-months"
                  ]
                ]
              },
              "scope": "#/properties/sort",
              "type": "Control"
            },
            {
              "label": "T#report.sort-direction",
              "scope": "#/properties/dir",
              "type": "SortToggle"
            }
          ],
          "type": "VerticalLayout"
        }
      },
      "excel_template_buffer": null
    },
    {
      "id": "stock-detail_2_6_3_false",
      "name": "Stock Detail",
      "template": {
        "index": {
          "template": "template.html",
          "header": null,
          "footer": null,
          "query": [
            "query.graphql"
          ],
          "convert_data": "dmFyIGU9ezM3ODplPT57Y29uc3QgdD1lPT57bGV0IHI9e307cmV0dXJuIE9iamVjdC5rZXlzKGUpLmZvckVhY2goZnVuY3Rpb24obyl7IiIhPT1lW29dJiZ2b2lkIDAhPT1lW29dJiZudWxsIT09ZVtvXSYmKCJvYmplY3QiPT10eXBlb2YgZVtvXT9yW29dPXQoZVtvXSk6cltvXT1lW29dKX0pLHJ9LHI9KGUsdCk9Pih0Kz0iIikuc3BsaXQoIi4iKS5yZWR1Y2UoKGUsdCk9PmUmJmVbdF0sZSk7ZS5leHBvcnRzPXtjbGVhblVwT2JqZWN0OnQsY2xlYW5VcE5vZGVzOmU9PntsZXQgcj1bXTtyZXR1cm4gZS5mb3JFYWNoKGU9PnswIT1PYmplY3Qua2V5cyhlKS5sZW5ndGgmJnIucHVzaCh0KGUpKX0pLHJ9LGdldE5lc3RlZFZhbHVlOnIsc29ydE5vZGVzOihlLHQsbyk9Pih0JiZlLnNvcnQoKGUsbik9PntsZXQgcz1yKGUsdCk7InN0cmluZyI9PXR5cGVvZiBzJiYocz1zLnRvTG9jYWxlTG93ZXJDYXNlKCkpO2xldCBhPXIobix0KTtyZXR1cm4ic3RyaW5nIj09dHlwZW9mIGEmJihhPWEudG9Mb2NhbGVMb3dlckNhc2UoKSksbnVsbD09cyYmbnVsbD09YT8wOm51bGw9PXM/ImFzYyI9PT1vPy0xOjE6bnVsbD09YT8iYXNjIj09PW8/MTotMTpzPT09YT8wOiJhc2MiPT09bz9zPmE/MTotMTpzPGE/MTotMX0pLGUpfX19LHQ9e307ZnVuY3Rpb24gcihvKXt2YXIgbj10W29dO2lmKHZvaWQgMCE9PW4pcmV0dXJuIG4uZXhwb3J0czt2YXIgcz10W29dPXtleHBvcnRzOnt9fTtyZXR1cm4gZVtvXShzLHMuZXhwb3J0cyxyKSxzLmV4cG9ydHN9ci5kPShlLHQpPT57Zm9yKHZhciBvIGluIHQpci5vKHQsbykmJiFyLm8oZSxvKSYmT2JqZWN0LmRlZmluZVByb3BlcnR5KGUsbyx7ZW51bWVyYWJsZTohMCxnZXQ6dFtvXX0pfSxyLm89KGUsdCk9Pk9iamVjdC5wcm90b3R5cGUuaGFzT3duUHJvcGVydHkuY2FsbChlLHQpO3ZhciBvPXIoMzc4KTtmdW5jdGlvbiBuKGUpe3JldHVybiBlLmRhdGEuc3RvY2tMaW5lcy5ub2Rlcz0oKGUsdCxyKT0+e2xldCBuPSgwLG8uY2xlYW5VcE5vZGVzKShlKTtyZXR1cm4oMCxvLnNvcnROb2Rlcykobix0LHIpfSkoZS5kYXRhLnN0b2NrTGluZXMubm9kZXMsZT8uYXJndW1lbnRzPy5zb3J0Pz8iaXRlbS5uYW1lIixlPy5hcmd1bWVudHM/LmRpcj8/ImFzYyIpLGV9ZXhwb3J0e24gYXMgY29udmVydF9kYXRhfTs=",
          "convert_data_type": "BoaJs"
        },
        "entries": {
<<<<<<< HEAD
          "style.css": {
            "type": "Resource",
            "data": "@page {\n  margin: 0;\n  size: A4 landscape;\n}\n\n.paging {\n  width: 100%;\n}\n\n.container {\n  margin: auto;\n  padding: 10px;\n  font-size: 14px;\n  font-family: \"Helvetica Neue\", \"Helvetica\", Helvetica, Arial, sans-serif;\n  color: #555;\n}\n\n.container table {\n  width: 100%;\n  font-size: inherit;\n  font-family: inherit;\n  text-align: left;\n  margin-top: 10;\n  margin-bottom: 15;\n  border-collapse: separate;\n}\n\n.container table td {\n  padding: 10px;\n  vertical-align: top;\n  border-top: 1px solid rgb(164, 163, 163);\n}\n\n.container table tr:last-child td {\n  border-bottom: none;\n}\n\n.container>table>thead {\n  position: -webkit-sticky;\n  position: sticky;\n  top: 0;\n  background-color: #f1f1f1;\n}\n\n.container,\nbody,\n.container>table {\n  margin-top: 0px;\n  padding-top: 0px;\n}\n\n.container table tr.heading td {\n  font-weight: bold;\n  margin-bottom: 15px;\n}\n\n.container table td.status span {\n  padding: 2px;\n  border-radius: 10px;\n}\n"
=======
          "query.graphql": {
            "type": "GraphGLQuery",
            "data": {
              "query": "query StockDetail($storeId: String, $itemCodeOrName: String) {\n  stockLines(\n    storeId: $storeId\n    filter: {\n      itemCodeOrName: { like: $itemCodeOrName }\n      hasPacksInStore: true\n      isActive: true\n    }\n  ) {\n    ... on StockLineConnector {\n      nodes {\n        batch\n        expiryDate\n        id\n        packSize\n        storeId\n        totalNumberOfPacks\n        supplierName\n        location {\n          code\n        }\n        item {\n          code\n          name\n          unitName\n        }\n      }\n    }\n  }\n}\n",
              "variables": null
            }
>>>>>>> f88b498c
          },
          "template.html": {
            "type": "TeraTemplate",
            "data": {
              "output": "Html",
              "template": "<style>\n  {% include \"style.css\" %}\n</style>\n\n<div class=\"container\">\n  <table>\n    <thead>\n      <tr class=\"heading\">\n        <td>{{t(k=\"label.code\", f=\"Code\")}}</td>\n        <td>{{t(k=\"label.name\", f=\"Name\")}}</td>\n        <td>{{t(k=\"label.batch\", f=\"Batch\")}}</td>\n        <td>{{t(k=\"label.expiry\", f=\"Expiry\")}}</td>\n        <td>{{t(k=\"label.location\", f=\"Location\")}}</td>\n        <td>{{t(k=\"label.unit\", f=\"Unit\")}}</td>\n        <td>{{t(k=\"report.pack-size\", f=\"Pack size\")}}</td>\n        <td>{{t(k=\"report.pack-quantity\", f=\"Pack quantity\")}}</td>\n        <td>{{t(k=\"label.soh\", f=\"SOH\")}}</td>\n        <td>{{t(k=\"label.supplier\", f=\"Supplier\")}}</td>\n      </tr>\n    </thead>\n    <tbody>\n      {% for stockLine in data.stockLines.nodes %}\n\n      <tr>\n        <td>{{stockLine.item.code}}</td>\n        <td>{{stockLine.item.name}}</td>\n        <td>{{stockLine.batch | default(value='')}}</td>\n        <td>\n          {%if stockLine.expiryDate %}\n          {{stockLine.expiryDate | date(format=\"%d/%m/%Y\")}}\n          {% else %}\n          \n          {% endif %}\n        </td>\n        <td>{{stockLine.location.code | default(value='')}}</td>\n        <td>{{stockLine.item.unitName | default(value='')}}</td>\n        <td>{{stockLine.packSize }}</td>\n        <td>{{stockLine.totalNumberOfPacks}}</td>\n        <td>{{\n          stockLine.totalNumberOfPacks * stockLine.packSize | round( precision=1)  \n        }}</td>\n        <td>{{stockLine.supplierName | default(value='')}}</td>    \n      </tr>\n      {% endfor %}\n    </tbody>\n  </table>\n</div>\n"
            }
          },
<<<<<<< HEAD
          "query.graphql": {
            "type": "GraphGLQuery",
            "data": {
              "query": "query StockDetail($storeId: String, $itemCodeOrName: String) {\n  stockLines(\n    storeId: $storeId\n    filter: {\n      itemCodeOrName: { like: $itemCodeOrName }\n      hasPacksInStore: true\n      isActive: true\n    }\n  ) {\n    ... on StockLineConnector {\n      nodes {\n        batch\n        expiryDate\n        id\n        packSize\n        storeId\n        totalNumberOfPacks\n        supplierName\n        location {\n          code\n        }\n        item {\n          code\n          name\n          unitName\n        }\n      }\n    }\n  }\n}\n",
              "variables": null
            }
=======
          "style.css": {
            "type": "Resource",
            "data": "@page {\n  margin: 0;\n  size: A4 landscape;\n}\n\n.paging {\n  width: 100%;\n}\n\n.container {\n  margin: auto;\n  padding: 10px;\n  font-size: 14px;\n  font-family: \"Helvetica Neue\", \"Helvetica\", Helvetica, Arial, sans-serif;\n  color: #555;\n}\n\n.container table {\n  width: 100%;\n  font-size: inherit;\n  font-family: inherit;\n  text-align: left;\n  margin-top: 10;\n  margin-bottom: 15;\n  border-collapse: separate;\n}\n\n.container table td {\n  padding: 10px;\n  vertical-align: top;\n  border-top: 1px solid rgb(164, 163, 163);\n}\n\n.container table tr:last-child td {\n  border-bottom: none;\n}\n\n.container>table>thead {\n  position: -webkit-sticky;\n  position: sticky;\n  top: 0;\n  background-color: #f1f1f1;\n}\n\n.container,\nbody,\n.container>table {\n  margin-top: 0px;\n  padding-top: 0px;\n}\n\n.container table tr.heading td {\n  font-weight: bold;\n  margin-bottom: 15px;\n}\n\n.container table td.status span {\n  padding: 2px;\n  border-radius: 10px;\n}\n"
>>>>>>> f88b498c
          }
        }
      },
      "context": "REPORT",
      "sub_context": "StockAndItems",
      "argument_schema_id": "for_report_stock-detail_2_6_3_false",
      "comment": null,
      "is_custom": false,
      "version": "2.6.3",
      "code": "stock-detail",
      "form_schema": {
        "id": "for_report_stock-detail_2_6_3_false",
        "type": "reportArgument",
        "json_schema": {
          "$schema": "http://json-schema.org/draft-07/schema#",
          "allOf": [
            {
              "$ref": "#/definitions/StockFilters"
            }
          ],
          "definitions": {
            "StockFilters": {
              "properties": {
                "dir": {
                  "description": "sort by dir",
                  "format": "SortToggle",
                  "type": [
                    "string",
                    "null"
                  ]
                },
                "itemCodeOrName": {
                  "description": "Item Code or Name",
                  "type": "string"
                },
                "sort": {
                  "description": "sort by",
                  "enum": [
                    "batch",
                    "item.name",
                    "item.code",
                    "expiryDate",
                    "location.code",
                    "item.unitName",
                    "packSize",
                    "totalNumberOfPacks"
                  ],
                  "type": "string"
                }
              }
            }
          },
          "type": "object"
        },
        "ui_schema": {
          "elements": [
            {
              "label": "T#report.item-code-or-name",
              "options": {
                "useDebounce": false
              },
              "scope": "#/properties/itemCodeOrName",
              "type": "Control"
            },
            {
              "label": "T#report.sort-by",
              "options": {
                "show": [
                  [
                    "item.name",
                    "T#report.item-name"
                  ],
                  [
                    "batch",
                    "T#label.batch"
                  ],
                  [
                    "item.code",
                    "T#label.code"
                  ],
                  [
                    "expiryDate",
                    "T#report.expiry-date"
                  ],
                  [
                    "location.code",
                    "T#label.location"
                  ],
                  [
                    "item.unitName",
                    "T#label.unit"
                  ],
                  [
                    "packSize",
                    "T#label.pack-size"
                  ],
                  [
                    "totalNumberOfPacks",
                    "T#label.num-packs-total"
                  ]
                ]
              },
              "scope": "#/properties/sort",
              "type": "Control"
            },
            {
              "label": "T#report.sort-direction",
              "scope": "#/properties/dir",
              "type": "SortToggle"
            }
          ],
          "type": "VerticalLayout"
        }
      },
      "excel_template_buffer": null
    },
    {
      "id": "pending-encounters_2_9_0_false",
      "name": "Pending Encounters",
      "template": {
        "index": {
          "template": "template.html",
          "header": null,
          "footer": null,
          "query": [
            "encountersQuery.graphql"
          ],
          "convert_data": "dmFyIHQ9ezQxMzp0PT57ZnVuY3Rpb24gZSh0KXtyZXR1cm4gdD43PyJMVEZVIjp0PjA/IkxBVEUiOiIifXQuZXhwb3J0cz17YXBwbHlEYXlzTGF0ZTpmdW5jdGlvbih0KXtyZXR1cm4gdC5tYXAodD0+e2NvbnN0IHI9bmV3IERhdGUodC5zdGFydERhdGV0aW1lKSxhPU1hdGguZmxvb3IoKG5ldyBEYXRlLXIpLzg2NGU1KSxuPWE+MD9hOjAsbz1lKG4pO3JldHVybnsuLi50LGRheXNMYXRlOm4sc3RhdHVzOm99fSl9LGdldFN0YXR1czplfX19LGU9e307ZnVuY3Rpb24gcihhKXt2YXIgbj1lW2FdO2lmKHZvaWQgMCE9PW4pcmV0dXJuIG4uZXhwb3J0czt2YXIgbz1lW2FdPXtleHBvcnRzOnt9fTtyZXR1cm4gdFthXShvLG8uZXhwb3J0cyxyKSxvLmV4cG9ydHN9ci5uPXQ9Pnt2YXIgZT10JiZ0Ll9fZXNNb2R1bGU/KCk9PnQuZGVmYXVsdDooKT0+dDtyZXR1cm4gci5kKGUse2E6ZX0pLGV9LHIuZD0odCxlKT0+e2Zvcih2YXIgYSBpbiBlKXIubyhlLGEpJiYhci5vKHQsYSkmJk9iamVjdC5kZWZpbmVQcm9wZXJ0eSh0LGEse2VudW1lcmFibGU6ITAsZ2V0OmVbYV19KX0sci5vPSh0LGUpPT5PYmplY3QucHJvdG90eXBlLmhhc093blByb3BlcnR5LmNhbGwodCxlKTt2YXIgYT17fTtyLmQoYSx7SDooKT0+b30pO3ZhciBuPXIoNDEzKTtmdW5jdGlvbiBvKHQpe3JldHVybiB0LmRhdGEuZW5jb3VudGVycy5ub2Rlcz0oMCxuLmFwcGx5RGF5c0xhdGUpKHQuZGF0YS5lbmNvdW50ZXJzLm5vZGVzKSx0fWNvbnN0IHM9YS5IO2V4cG9ydHtzIGFzIGNvbnZlcnRfZGF0YX07",
          "convert_data_type": "BoaJs"
        },
        "entries": {
<<<<<<< HEAD
=======
          "encountersQuery.graphql": {
            "type": "GraphGLQuery",
            "data": {
              "query": "query encountersQuery(\n  $storeId: String!\n  $programId: String!\n  $startDatetime: DatetimeFilterInput\n) {\n  encounters(\n    storeId: $storeId\n    filter: {\n      programId: { equalTo: $programId }\n      status: { equalTo: \"PENDING\" }\n      startDatetime: $startDatetime\n    }\n    sort: { key: \"startDatetime\", desc: false }\n  ) {\n    ... on EncounterConnector {\n      nodes {\n        ... on EncounterNode {\n          id\n          startDatetime\n          type\n          patient {\n            firstName\n            lastName\n            dateOfBirth\n            phone\n            nextOfKinName\n          }\n          programEnrolment {\n            programEnrolmentId\n          }\n          previousEncounter {\n            startDatetime\n          }\n        }\n      }\n    }\n  }\n  store(id: $storeId) {\n    ... on StoreNode {\n      code\n      storeName\n      logo\n      name(storeId: $storeId) {\n        ... on NameNode {\n          address1\n          address2\n          chargeCode\n          code\n          comment\n          country\n          email\n          name\n          phone\n          website\n        }\n      }\n    }\n  }\n}\n",
              "variables": null
            }
          },
>>>>>>> f88b498c
          "template.html": {
            "type": "TeraTemplate",
            "data": {
              "output": "Html",
              "template": "{% macro formatDate(datetime) %} {% if datetime %}{{ datetime |\ndate(format=\"%d/%m/%Y\", timezone=arguments.timezone) }}{% endif %} {% endmacro input %}\n\n<style>\n  {% include \"encounters.css\" %}\n</style>\n\n<div class=\"container\">\n  <table>\n    <thead>\n      <tr class=\"heading\">\n        <td>{{t(k=\"report.program-id\", f=\"Program ID\")}}</td>\n        <td>{{t(k=\"label.first-name\", f=\"First Name\")}}</td>\n        <td>{{t(k=\"label.last-name\", f=\"Last Name\")}}</td>\n        <td>{{t(k=\"label.date-of-birth\", f=\"Date of birth\")}}</td>\n        <td>{{t(k=\"label.next-of-kin\", f=\"Next of kin\")}}</td>\n        <td>{{t(k=\"label.phone\", f=\"Phone\")}}</td>\n        <td>\n          {{t(k=\"report.last-encounter-date\", f=\"Last appointment date\")}}\n        </td>\n        <td>{{t(k=\"report.encounter-date\", f=\"Appointment date\")}}</td>\n        <td>{{t(k=\"report.days-overdue\", f=\"Days overdue\")}}</td>\n        <td>{{t(k=\"label.status\", f=\"Status\")}}</td>\n      </tr>\n    </thead>\n    <tbody>\n      {% for encounter in data.encounters.nodes %}\n      <tr>\n        <td>{{encounter.programEnrolment.programEnrolmentId}}</td>\n        <td>{{encounter.patient.firstName}}</td>\n        <td>{{encounter.patient.lastName}}</td>\n        <td>{{self::formatDate(datetime=encounter.patient.dateOfBirth)}}</td>\n        <td>{{encounter.patient.nextOfKinName}}</td>\n        <td>{{encounter.patient.phone}}</td>\n        {% if encounter.previousEncounter %}\n        <td>\n          {{self::formatDate(datetime=encounter.previousEncounter.startDatetime)}}\n        </td>\n        {% else %}\n        <td></td>\n        {% endif %}\n        <td>{{self::formatDate(datetime=encounter.startDatetime)}}</td>\n        <td>{{encounter.daysLate}}</td>\n\n        {% if encounter.status == \"LTFU\" %}\n        <td>{{t(k=\"report.lost-to-follow-up\", f=\"Lost to follow-up\")}}</td>\n        {% elif encounter.status == \"LATE\" %}\n        <td>{{t(k=\"report.late\", f=\"Late\")}}</td>\n        {% else %}\n        <td>{{t(k=\"report.planned\", f=\"Planned\")}}</td>\n        {% endif %}\n      </tr>\n      {% endfor %}\n    </tbody>\n  </table>\n</div>\n"
            }
          },
<<<<<<< HEAD
          "encountersQuery.graphql": {
            "type": "GraphGLQuery",
            "data": {
              "query": "query encountersQuery(\n  $storeId: String!\n  $programId: String!\n  $startDatetime: DatetimeFilterInput\n) {\n  encounters(\n    storeId: $storeId\n    filter: {\n      programId: { equalTo: $programId }\n      status: { equalTo: \"PENDING\" }\n      startDatetime: $startDatetime\n    }\n    sort: { key: \"startDatetime\", desc: false }\n  ) {\n    ... on EncounterConnector {\n      nodes {\n        ... on EncounterNode {\n          id\n          startDatetime\n          type\n          patient {\n            firstName\n            lastName\n            dateOfBirth\n            phone\n            nextOfKinName\n          }\n          programEnrolment {\n            programEnrolmentId\n          }\n          previousEncounter {\n            startDatetime\n          }\n        }\n      }\n    }\n  }\n  store(id: $storeId) {\n    ... on StoreNode {\n      code\n      storeName\n      logo\n      name(storeId: $storeId) {\n        ... on NameNode {\n          address1\n          address2\n          chargeCode\n          code\n          comment\n          country\n          email\n          name\n          phone\n          website\n        }\n      }\n    }\n  }\n}\n",
              "variables": null
            }
          },
=======
>>>>>>> f88b498c
          "encounters.css": {
            "type": "Resource",
            "data": "@page {\n    margin: 0;\n    size: A4 landscape;\n  }\n  \n  .container {\n    margin: auto;\n    padding: 10px;\n    font-size: 14px;\n    font-family: \"Helvetica Neue\", \"Helvetica\", Helvetica, Arial, sans-serif;\n    color: #555;\n  }\n  \n  .container table {\n    width: 100%;\n    font-size: inherit;\n    font-family: inherit;\n    text-align: left;\n    margin-top: 10;\n    margin-bottom: 15;\n    border-collapse: separate;\n  }\n  \n  .container table td {\n    padding: 10px;\n    vertical-align: top;\n    border-top: 1px solid rgb(164, 163, 163);\n  }\n  \n  .container table tr:last-child td {\n    border-bottom: none;\n  }\n  \n  .container>table>thead {\n    position: -webkit-sticky;\n    position: sticky;\n    top: 0;\n    background-color: #f1f1f1;\n  }\n  \n  .container,\n  body,\n  .container>table {\n    margin-top: 0px;\n    padding-top: 0px;\n  }\n  \n  .container table tr.heading td {\n    font-weight: bold;\n    margin-bottom: 15px;\n  }\n  \n"
          }
        }
      },
      "context": "DISPENSARY",
      "sub_context": "Encounters",
      "argument_schema_id": "for_report_pending-encounters_2_9_0_false",
      "comment": null,
      "is_custom": false,
      "version": "2.9.0",
      "code": "pending-encounters",
      "form_schema": {
        "id": "for_report_pending-encounters_2_9_0_false",
        "type": "reportArgument",
        "json_schema": {
          "$schema": "http://json-schema.org/draft-07/schema#",
          "allOf": [
            {
              "$ref": "#/definitions/Filters"
            }
          ],
          "definitions": {
            "Filters": {
              "properties": {
                "programId": {
                  "description": "Program ID",
                  "type": "string"
                },
                "startDatetime": {
                  "description": "Encounter Date",
                  "format": "date-time",
                  "type": [
                    "object",
                    "null"
                  ]
                }
              },
              "required": [
                "programId"
              ]
            }
          },
          "type": "object"
        },
        "ui_schema": {
          "elements": [
            {
              "label": "T#label.program",
              "scope": "#/properties/programId",
              "type": "PatientProgramSearch"
            },
            {
              "label": "",
              "options": {
                "dateOnly": true
              },
              "scope": "#/properties/startDatetime",
              "type": "DateRange"
            }
          ],
          "type": "VerticalLayout"
        }
      },
      "excel_template_buffer": null
    },
    {
      "id": "pending-encounters_2_6_4_false",
      "name": "Pending Encounters",
      "template": {
        "index": {
          "template": "template.html",
          "header": null,
          "footer": null,
          "query": [
            "encountersQuery.graphql"
          ],
          "convert_data": "dmFyIHQ9ezQxMzp0PT57ZnVuY3Rpb24gZSh0KXtyZXR1cm4gdD43PyJMVEZVIjp0PjA/IkxBVEUiOiIifXQuZXhwb3J0cz17YXBwbHlEYXlzTGF0ZTpmdW5jdGlvbih0KXtyZXR1cm4gdC5tYXAodD0+e2NvbnN0IHI9bmV3IERhdGUodC5zdGFydERhdGV0aW1lKSxhPU1hdGguZmxvb3IoKG5ldyBEYXRlLXIpLzg2NGU1KSxuPWE+MD9hOjAsbz1lKG4pO3JldHVybnsuLi50LGRheXNMYXRlOm4sc3RhdHVzOm99fSl9LGdldFN0YXR1czplfX19LGU9e307ZnVuY3Rpb24gcihhKXt2YXIgbj1lW2FdO2lmKHZvaWQgMCE9PW4pcmV0dXJuIG4uZXhwb3J0czt2YXIgbz1lW2FdPXtleHBvcnRzOnt9fTtyZXR1cm4gdFthXShvLG8uZXhwb3J0cyxyKSxvLmV4cG9ydHN9ci5uPXQ9Pnt2YXIgZT10JiZ0Ll9fZXNNb2R1bGU/KCk9PnQuZGVmYXVsdDooKT0+dDtyZXR1cm4gci5kKGUse2E6ZX0pLGV9LHIuZD0odCxlKT0+e2Zvcih2YXIgYSBpbiBlKXIubyhlLGEpJiYhci5vKHQsYSkmJk9iamVjdC5kZWZpbmVQcm9wZXJ0eSh0LGEse2VudW1lcmFibGU6ITAsZ2V0OmVbYV19KX0sci5vPSh0LGUpPT5PYmplY3QucHJvdG90eXBlLmhhc093blByb3BlcnR5LmNhbGwodCxlKTt2YXIgYT17fTtyLmQoYSx7SDooKT0+b30pO3ZhciBuPXIoNDEzKTtmdW5jdGlvbiBvKHQpe3JldHVybiB0LmRhdGEuZW5jb3VudGVycy5ub2Rlcz0oMCxuLmFwcGx5RGF5c0xhdGUpKHQuZGF0YS5lbmNvdW50ZXJzLm5vZGVzKSx0fWNvbnN0IHM9YS5IO2V4cG9ydHtzIGFzIGNvbnZlcnRfZGF0YX07",
          "convert_data_type": "BoaJs"
        },
        "entries": {
          "encounters.css": {
            "type": "Resource",
            "data": "@page {\n    margin: 0;\n    size: A4 landscape;\n  }\n  \n  .container {\n    margin: auto;\n    padding: 10px;\n    font-size: 14px;\n    font-family: \"Helvetica Neue\", \"Helvetica\", Helvetica, Arial, sans-serif;\n    color: #555;\n  }\n  \n  .container table {\n    width: 100%;\n    font-size: inherit;\n    font-family: inherit;\n    text-align: left;\n    margin-top: 10;\n    margin-bottom: 15;\n    border-collapse: separate;\n  }\n  \n  .container table td {\n    padding: 10px;\n    vertical-align: top;\n    border-top: 1px solid rgb(164, 163, 163);\n  }\n  \n  .container table tr:last-child td {\n    border-bottom: none;\n  }\n  \n  .container>table>thead {\n    position: -webkit-sticky;\n    position: sticky;\n    top: 0;\n    background-color: #f1f1f1;\n  }\n  \n  .container,\n  body,\n  .container>table {\n    margin-top: 0px;\n    padding-top: 0px;\n  }\n  \n  .container table tr.heading td {\n    font-weight: bold;\n    margin-bottom: 15px;\n  }\n  \n"
          },
          "encounters.css": {
            "type": "Resource",
            "data": "@page {\n    margin: 0;\n    size: A4 landscape;\n  }\n  \n  .container {\n    margin: auto;\n    padding: 10px;\n    font-size: 14px;\n    font-family: \"Helvetica Neue\", \"Helvetica\", Helvetica, Arial, sans-serif;\n    color: #555;\n  }\n  \n  .container table {\n    width: 100%;\n    font-size: inherit;\n    font-family: inherit;\n    text-align: left;\n    margin-top: 10;\n    margin-bottom: 15;\n    border-collapse: separate;\n  }\n  \n  .container table td {\n    padding: 10px;\n    vertical-align: top;\n    border-top: 1px solid rgb(164, 163, 163);\n  }\n  \n  .container table tr:last-child td {\n    border-bottom: none;\n  }\n  \n  .container>table>thead {\n    position: -webkit-sticky;\n    position: sticky;\n    top: 0;\n    background-color: #f1f1f1;\n  }\n  \n  .container,\n  body,\n  .container>table {\n    margin-top: 0px;\n    padding-top: 0px;\n  }\n  \n  .container table tr.heading td {\n    font-weight: bold;\n    margin-bottom: 15px;\n  }\n  \n"
          },
          "template.html": {
            "type": "TeraTemplate",
            "data": {
              "output": "Html",
              "template": "{% macro formatDate(datetime) %} {% if datetime %}{{ datetime |\ndate(format=\"%d/%m/%Y\", timezone=arguments.timezone) }}{% endif %} {% endmacro input %}\n\n<style>\n  {% include \"encounters.css\" %}\n</style>\n\n<div class=\"container\">\n  <table>\n    <thead>\n      <tr class=\"heading\">\n        <td>{{t(k=\"report.program-id\", f=\"Program ID\")}}</td>\n        <td>{{t(k=\"label.first-name\", f=\"First Name\")}}</td>\n        <td>{{t(k=\"label.last-name\", f=\"Last Name\")}}</td>\n        <td>{{t(k=\"label.date-of-birth\", f=\"Date of birth\")}}</td>\n        <td>{{t(k=\"label.next-of-kin\", f=\"Next of kin\")}}</td>\n        <td>{{t(k=\"label.phone\", f=\"Phone\")}}</td>\n        <td>\n          {{t(k=\"report.last-encounter-date\", f=\"Last appointment date\")}}\n        </td>\n        <td>{{t(k=\"report.encounter-date\", f=\"Appointment date\")}}</td>\n        <td>{{t(k=\"report.days-overdue\", f=\"Days overdue\")}}</td>\n        <td>{{t(k=\"label.status\", f=\"Status\")}}</td>\n      </tr>\n    </thead>\n    <tbody>\n      {% for encounter in data.encounters.nodes %}\n      <tr>\n        <td>{{encounter.programEnrolment.programEnrolmentId}}</td>\n        <td>{{encounter.patient.firstName}}</td>\n        <td>{{encounter.patient.lastName}}</td>\n        <td>{{self::formatDate(datetime=encounter.patient.dateOfBirth)}}</td>\n        <td>{{encounter.patient.nextOfKinName}}</td>\n        <td>{{encounter.patient.phone}}</td>\n        {% if encounter.previousEncounter %}\n        <td>\n          {{self::formatDate(datetime=encounter.previousEncounter.startDatetime)}}\n        </td>\n        {% else %}\n        <td></td>\n        {% endif %}\n        <td>{{self::formatDate(datetime=encounter.startDatetime)}}</td>\n        <td>{{encounter.daysLate}}</td>\n\n        {% if encounter.status == \"LTFU\" %}\n        <td>{{t(k=\"report.lost-to-follow-up\", f=\"Lost to follow-up\")}}</td>\n        {% elif encounter.status == \"LATE\" %}\n        <td>{{t(k=\"report.late\", f=\"Late\")}}</td>\n        {% else %}\n        <td>{{t(k=\"report.planned\", f=\"Planned\")}}</td>\n        {% endif %}\n      </tr>\n      {% endfor %}\n    </tbody>\n  </table>\n</div>\n"
            }
<<<<<<< HEAD
          },
          "encountersQuery.graphql": {
            "type": "GraphGLQuery",
            "data": {
              "query": "query encountersQuery(\n  $storeId: String!\n  $programId: String!\n  $after: DateTime\n  $before: DateTime\n) {\n  encounters(\n    storeId: $storeId\n    filter: {\n      programId: { equalTo: $programId }\n      status: { equalTo: \"PENDING\" }\n      startDatetime: { afterOrEqualTo: $after, beforeOrEqualTo: $before }\n    }\n    sort: { key: \"startDatetime\", desc: false }\n  ) {\n    ... on EncounterConnector {\n      nodes {\n        ... on EncounterNode {\n          id\n          startDatetime\n          type\n          patient {\n            firstName\n            lastName\n            dateOfBirth\n            phone\n            nextOfKinName\n          }\n          programEnrolment {\n            programEnrolmentId\n          }\n          previousEncounter {\n            startDatetime\n          }\n        }\n      }\n    }\n  }\n  store(id: $storeId) {\n    ... on StoreNode {\n      code\n      storeName\n      logo\n      name(storeId: $storeId) {\n        ... on NameNode {\n          address1\n          address2\n          chargeCode\n          code\n          comment\n          country\n          email\n          name\n          phone\n          website\n        }\n      }\n    }\n  }\n}\n",
              "variables": null
            }
=======
>>>>>>> f88b498c
          }
        }
      },
      "context": "DISPENSARY",
      "sub_context": "Encounters",
      "argument_schema_id": "for_report_pending-encounters_2_6_4_false",
      "comment": null,
      "is_custom": false,
      "version": "2.6.4",
      "code": "pending-encounters",
      "form_schema": {
        "id": "for_report_pending-encounters_2_6_4_false",
        "type": "reportArgument",
        "json_schema": {
          "$schema": "http://json-schema.org/draft-07/schema#",
          "allOf": [
            {
              "$ref": "#/definitions/Filters"
            }
          ],
          "definitions": {
            "Filters": {
              "properties": {
                "after": {
                  "description": "From date",
                  "format": "date-time",
                  "type": [
                    "string",
                    "null"
                  ]
                },
                "before": {
                  "description": "To date",
                  "format": "date-time",
                  "type": [
                    "string",
                    "null"
                  ]
                },
                "programId": {
                  "description": "Program ID",
                  "type": "string"
                }
              },
              "required": [
                "programId"
              ]
            }
          },
          "type": "object"
        },
        "ui_schema": {
          "elements": [
            {
              "label": "T#label.program",
              "scope": "#/properties/programId",
              "type": "PatientProgramSearch"
            },
            {
              "label": "T#label.from-date",
              "options": {
                "dateOnly": true
              },
              "scope": "#/properties/after",
              "type": "Control"
            },
            {
              "label": "T#label.to-date",
              "options": {
                "dateAsEndOfDay": true,
                "dateOnly": true
              },
              "scope": "#/properties/before",
              "type": "Control"
            }
          ],
          "type": "VerticalLayout"
        }
      },
      "excel_template_buffer": null
    }
  ]
}<|MERGE_RESOLUTION|>--- conflicted
+++ resolved
@@ -15,18 +15,12 @@
           "convert_data_type": "BoaJs"
         },
         "entries": {
-<<<<<<< HEAD
-          "style.css": {
-            "type": "Resource",
-            "data": "@page {\n  margin: 0;\n  size: A4 landscape;\n}\n\n.paging {\n  width: 100%;\n}\n\n.container {\n  margin: auto;\n  padding: 10px;\n  font-size: 14px;\n  font-family: \"Helvetica Neue\", \"Helvetica\", Helvetica, Arial, sans-serif;\n  color: #555;\n}\n\n.container table {\n  width: 100%;\n  font-size: inherit;\n  font-family: inherit;\n  text-align: left;\n  margin-top: 10;\n  margin-bottom: 15;\n  border-collapse: separate;\n}\n\n.container table td {\n  padding: 10px;\n  vertical-align: top;\n  border-top: 1px solid rgb(164, 163, 163);\n}\n\n.container > table > thead {\n  position: -webkit-sticky;\n  position: sticky;\n  top: 0;\n  background-color: #f1f1f1;\n}\n\n.container,\nbody,\n.container>table {\n  margin-top: 0px;\n  padding-top: 0px;\n}\n\n.container table tr.heading td {\n  font-weight: bold;\n  margin-bottom: 15px;\n}\n\n.container table td.expiry-date span {\n  padding: 2px;\n  border-radius: 10px;\n}\n\n.container table td.expiry-date span.expired::before {\n  content: \"\";\n  display: inline-block;\n  width: 10px;\n  height: 10px;\n  border-radius: 50%;\n  background-color: rgba(245, 5, 1, 0.6);\n  margin-right: 5px;\n}\n\n.container table td.expiry-date span.expired {\n  background-color: rgba(245, 5, 1, 0.3);\n  padding: 3px 10px;\n  white-space: nowrap;\n}\n\n.container table td.expiry-date span.soon::before {\n  content: \"\";\n  display: inline-block;\n  width: 10px;\n  height: 10px;\n  border-radius: 50%;\n  background-color: rgba(248, 154, 1, 0.6);\n  margin-right: 5px;\n}\n\n.container table td.expiry-date span.soon {\n  background-color: rgba(248, 154, 1, 0.3);\n  padding: 3px 10px;\n  white-space: nowrap;\n}\n\n.container table td.expiry-date span.all-good::before {\n  content: \"\";\n  display: inline-block;\n  width: 10px;\n  height: 10px;\n  border-radius: 50%;\n  background-color: rgba(51, 169, 1, 0.6);\n  margin-right: 5px;\n}\n\n.container table td.expiry-date span.all-good {\n  background-color: rgba(51, 169, 1, 0.3);\n  padding: 3px 10px;\n  white-space: nowrap;\n}\n\n.container table span.na::before {\n  content: \"\";\n  display: inline-block;\n  width: 10px;\n  height: 10px;\n  border-radius: 50%;\n  background-color: rgba(143, 144, 166, 0.6);\n  margin-right: 5px;\n}\n\n.container table td.expiry-date span.na {\n  background-color: rgba(143, 144, 166, 0.3);\n  padding: 3px 10px;\n  white-space: nowrap;\n}"
-=======
           "query.graphql": {
             "type": "GraphGLQuery",
             "data": {
               "query": "query ExpiringItems(\n  $storeId: String\n  $itemCodeOrName: String\n  $expiryDate: String\n) {\n  stockLines(\n    storeId: $storeId\n    filter: {\n      itemCodeOrName: { like: $itemCodeOrName }\n      expiryDate: { beforeOrEqualTo: $expiryDate }\n      hasPacksInStore: true\n      isActive: true\n    }\n    page: { first: 5000 }\n  ) {\n    ... on StockLineConnector {\n      nodes {\n        batch\n        expiryDate\n        id\n        packSize\n        storeId\n        totalNumberOfPacks\n        supplierName\n        location {\n          code\n        }\n        item {\n          code\n          name\n          unitName\n          stats(storeId: $storeId) {\n            averageMonthlyConsumption\n          }\n        }\n      }\n    }\n  }\n}\n",
               "variables": null
             }
->>>>>>> f88b498c
           },
           "style.css": {
             "type": "Resource",
@@ -236,13 +230,6 @@
               "variables": null
             }
           },
-<<<<<<< HEAD
-          "query.graphql": {
-            "type": "GraphGLQuery",
-            "data": {
-              "query": "query ExpiringItems(\n  $storeId: String\n  $itemCodeOrName: String\n  $expiryDate: String\n) {\n  stockLines(\n    storeId: $storeId\n    filter: {\n      itemCodeOrName: { like: $itemCodeOrName }\n      expiryDate: { beforeOrEqualTo: $expiryDate }\n      hasPacksInStore: true\n      isActive: true\n    }\n  ) {\n    ... on StockLineConnector {\n      nodes {\n        batch\n        expiryDate\n        id\n        packSize\n        storeId\n        totalNumberOfPacks\n        supplierName\n        location {\n          code\n        }\n        item {\n          code\n          name\n          unitName\n          stats(storeId: $storeId) {\n            averageMonthlyConsumption\n          }\n        }\n      }\n    }\n  }\n}\n",
-              "variables": null
-=======
           "style.css": {
             "type": "Resource",
             "data": "@page {\n  margin: 0;\n  size: A4 landscape;\n}\n\n.paging {\n  width: 100%;\n}\n\n.container {\n  margin: auto;\n  padding: 10px;\n  font-size: 14px;\n  font-family: \"Helvetica Neue\", \"Helvetica\", Helvetica, Arial, sans-serif;\n  color: #555;\n}\n\n.container table {\n  width: 100%;\n  font-size: inherit;\n  font-family: inherit;\n  text-align: left;\n  margin-top: 10;\n  margin-bottom: 15;\n  border-collapse: separate;\n}\n\n.container table td {\n  padding: 10px;\n  vertical-align: top;\n  border-top: 1px solid rgb(164, 163, 163);\n}\n\n.container > table > thead {\n  position: -webkit-sticky;\n  position: sticky;\n  top: 0;\n  background-color: #f1f1f1;\n}\n\n.container,\nbody,\n.container>table {\n  margin-top: 0px;\n  padding-top: 0px;\n}\n\n.container table tr.heading td {\n  font-weight: bold;\n  margin-bottom: 15px;\n}\n\n.container table td.expiry-date span {\n  padding: 2px;\n  border-radius: 10px;\n}\n\n.container table td.expiry-date span.expired::before {\n  content: \"\";\n  display: inline-block;\n  width: 10px;\n  height: 10px;\n  border-radius: 50%;\n  background-color: rgba(245, 5, 1, 0.6);\n  margin-right: 5px;\n}\n\n.container table td.expiry-date span.expired {\n  background-color: rgba(245, 5, 1, 0.3);\n  padding: 3px 10px;\n  white-space: nowrap;\n}\n\n.container table td.expiry-date span.soon::before {\n  content: \"\";\n  display: inline-block;\n  width: 10px;\n  height: 10px;\n  border-radius: 50%;\n  background-color: rgba(248, 154, 1, 0.6);\n  margin-right: 5px;\n}\n\n.container table td.expiry-date span.soon {\n  background-color: rgba(248, 154, 1, 0.3);\n  padding: 3px 10px;\n  white-space: nowrap;\n}\n\n.container table td.expiry-date span.all-good::before {\n  content: \"\";\n  display: inline-block;\n  width: 10px;\n  height: 10px;\n  border-radius: 50%;\n  background-color: rgba(51, 169, 1, 0.6);\n  margin-right: 5px;\n}\n\n.container table td.expiry-date span.all-good {\n  background-color: rgba(51, 169, 1, 0.3);\n  padding: 3px 10px;\n  white-space: nowrap;\n}\n\n.container table span.na::before {\n  content: \"\";\n  display: inline-block;\n  width: 10px;\n  height: 10px;\n  border-radius: 50%;\n  background-color: rgba(143, 144, 166, 0.6);\n  margin-right: 5px;\n}\n\n.container table td.expiry-date span.na {\n  background-color: rgba(143, 144, 166, 0.3);\n  padding: 3px 10px;\n  white-space: nowrap;\n}"
@@ -252,7 +239,6 @@
             "data": {
               "output": "Html",
               "template": "<style>{% include \"style.css\" %}</style>\n\n<div class=\"container\">\n  <table>\n    <thead>\n      <tr class=\"heading\">\n        <td>{{t(k=\"label.code\", f=\"Code\")}}</td>\n        <td>{{t(k=\"label.name\", f=\"Name\")}}</td>\n        <td>{{t(k=\"report.expiring-in-days\", f=\"Expiring in (days)\")}}</td>\n        <td>{{t(k=\"label.batch\", f=\"Batch\")}}</td>\n        <td>{{t(k=\"report.expiry-date\", f=\"Expiry date\")}}</td>\n        <td>{{t(k=\"report.stock-on-hand\", f=\"Stock on hand\")}}</td>\n        <td>{{t(k=\"report.average-monthly-consumption\", f=\"Average monthly consumption\")}}</td>\n        <td>{{t(k=\"report.expected-usage\", f=\"Expected usage\")}}</td>\n        <td>{{t(k=\"report.stock-at-risk\", f=\"Stock at risk\")}}</td>\n      </tr>\n    </thead>\n    <tbody>\n      {% for stockLine in data.stockLines.nodes %}\n      <tr>\n        <td>{{stockLine.item.code}}</td>\n        <td>{{stockLine.item.name}}</td>\n        <td class=\"expiry-date\">\n          {% if stockLine.daysUntilExpired %}\n            {% if stockLine.daysUntilExpired <= 0 %}\n              <span class=\"expired\">{{t(k=\"report.expired\", f=\"Expired\")}}</span>\n              {% elif stockLine.daysUntilExpired <= arguments.monthsItemsExpire *\n                (365.25 / 12.0) %}\n              <span class=\"soon\">{{ stockLine.daysUntilExpired }}</span>\n            {% else %}\n                <span class=\"all-good\">{{ stockLine.daysUntilExpired }}</span>\n            {% endif %}\n          {% else %}\n            <span class=\"na\">N/A</span>\n          {% endif %}\n        </td>\n        <td>{{stockLine.batch | default(value='')}}</td>\n        <td>\n          {% if stockLine.expiryDate %}\n            {{ stockLine.expiryDate | date(format=\"%d/%m/%Y\") }}\n          {% else %}\n            N/A\n          {% endif %}\n        </td>\n        <td>{{stockLine.totalNumberOfPacks * stockLine.packSize | round( precision=1)\n          }}</td>\n        <td>{{stockLine.averageMonthlyConsumption }}</td>\n        <td>\n          {% if stockLine.expectedUsage %}\n              {{ stockLine.expectedUsage | round( precision=1) }}\n          {% else %}\n            N/A\n          {% endif %}\n        </td>\n        <td>\n          {% if stockLine.stockAtRisk %}\n            {{ stockLine.stockAtRisk | round( precision=1) }}\n          {% else %}\n            N/A\n          {% endif %}\n        </td>\n      </tr>\n      {% endfor %}\n    </tbody>\n  </table>\n</div>"
->>>>>>> f88b498c
             }
           }
         }
@@ -729,18 +715,34 @@
           "convert_data_type": "BoaJs"
         },
         "entries": {
-<<<<<<< HEAD
-          "query.graphql": {
-            "type": "GraphGLQuery",
-            "data": {
-              "query": "query ItemUsage($storeId: String!, $itemCode: String, $itemName: String) {\n  items(\n    storeId: $storeId\n    filter: {\n      code: { like: $itemCode }\n      name: { like: $itemName }\n      isVisibleOrOnHand: true\n      isActive: true\n    }\n  ) {\n    ... on ItemConnector {\n      nodes {\n        id\n        code\n        name\n        stats(storeId: $storeId) {\n          totalConsumption\n          availableMonthsOfStockOnHand\n          stockOnHand\n          averageMonthlyConsumption\n        }\n      }\n    }\n  }\n}\n",
-              "variables": null
-            }
-          },
           "style.css": {
             "type": "Resource",
             "data": "@page {\n  margin: 0;\n  size: A4 landscape;\n}\n\n.paging {\n  width: 100%;\n}\n\n.container {\n  margin: auto;\n  padding: 10px;\n  font-size: 14px;\n  font-family: \"Helvetica Neue\", \"Helvetica\", Helvetica, Arial, sans-serif;\n  color: #555;\n}\n\n.container table {\n  width: 100%;\n  font-size: inherit;\n  font-family: inherit;\n  text-align: left;\n  margin-top: 10;\n  margin-bottom: 15;\n  border-collapse: separate;\n}\n\n.container table td {\n  padding: 10px;\n  vertical-align: top;\n  border-top: 1px solid rgb(164, 163, 163);\n}\n\n.container table tr:last-child td {\n  border-bottom: none;\n}\n\n.container > table > thead {\n  position: -webkit-sticky;\n  position: sticky;\n  top: 0;\n  background-color: #f1f1f1;\n}\n\n.container,\nbody,\n.container > table {\n  margin-top: 0px;\n  padding-top: 0px;\n}\n\n.container table tr.heading td {\n  font-weight: bold;\n  margin-bottom: 15px;\n}\n\n.container table td.status span {\n  padding: 2px;\n  border-radius: 10px;\n}\n"
           },
+          "AMCTwelve": {
+            "type": "SQLQuery",
+            "data": {
+              "name": "AMCTwelve",
+              "query_sqlite": "WITH\n    twelve_months_ago AS (\n        SELECT date('now', 'start of month', '-12 month') AS twelve_months_ago\n    )\nSELECT\n    ROUND(SUM(quantity / 12), 1) AS quantity,\n    item_id\nFROM consumption, twelve_months_ago\nWHERE date >= twelve_months_ago AND consumption.store_id = $storeId\nGROUP BY item_id\n",
+              "query_postgres": "WITH\n    twelve_months_ago AS (\n        SELECT date_trunc('month', CURRENT_DATE - interval '12 months') AS twelve_months_ago\n    )\nSELECT\n    ROUND(SUM(quantity / 12)::numeric, 1) AS quantity,\n    item_id\nFROM consumption, twelve_months_ago\nWHERE date >= twelve_months_ago AND consumption.store_id = $storeId\nGROUP BY item_id\n"
+            }
+          },
+          "twoMonthsAgoConsumption": {
+            "type": "SQLQuery",
+            "data": {
+              "name": "twoMonthsAgoConsumption",
+              "query_sqlite": "WITH\n    last_month AS (\n        SELECT date('now', 'start of month', '-1 month') AS last_month\n    ),\n    two_months_ago AS (\n        SELECT date('now', 'start of month', '-2 month') AS two_months_ago\n    )\nSELECT\n    SUM(quantity) AS quantity,\n    item_id\nFROM consumption, two_months_ago, last_month\nWHERE date >= two_months_ago AND date < last_month AND store_id = $storeId\nGROUP BY item_id\n",
+              "query_postgres": "WITH\n    last_month AS (\n        SELECT date_trunc('month', CURRENT_DATE - interval '1 month') AS last_month\n    ),\n    two_months_ago AS (\n        SELECT date_trunc('month', CURRENT_DATE - interval '2 month') AS two_months_ago\n    )\nSELECT\n    SUM(quantity) AS quantity,\n    item_id\nFROM consumption, two_months_ago, last_month\nWHERE date >= two_months_ago AND date < last_month AND store_id = $storeId\nGROUP BY item_id\n"
+            }
+          },
+          "lastMonthConsumption": {
+            "type": "SQLQuery",
+            "data": {
+              "name": "lastMonthConsumption",
+              "query_sqlite": "WITH\n    this_month AS (\n        SELECT date('now', 'start of month') AS this_month\n    ),\n    last_month AS (\n        SELECT date('now', 'start of month', '-1 month') AS last_month\n    )\nSELECT\n    SUM(quantity) AS quantity,\n    item_id\nFROM consumption, this_month, last_month\nWHERE date >= last_month AND date < this_month AND store_id = $storeId\nGROUP BY item_id\n",
+              "query_postgres": "WITH\n    this_month AS (\n        SELECT date_trunc('month', CURRENT_DATE) AS this_month\n    ),\n    last_month AS (\n        SELECT date_trunc('month', CURRENT_DATE - interval '1 month') AS last_month\n    )\nSELECT\n    SUM(quantity) AS quantity,\n    item_id\nFROM consumption, this_month, last_month\nWHERE date >= last_month AND date < this_month AND store_id = $storeId\nGROUP BY item_id\n"
+            }
+          },
           "expiringInSixMonths": {
             "type": "SQLQuery",
             "data": {
@@ -757,35 +759,6 @@
               "query_postgres": "SELECT \n    item.id as item_id,\n    SUM(rl.requested_quantity) - COALESCE(SUM(il.pack_size * il.number_of_packs), 0) AS quantity\nFROM item\nINNER JOIN item_link i ON item.id = i.item_id\nLEFT JOIN requisition_line rl ON rl.item_link_id = i.id\nLEFT JOIN requisition r ON r.id = rl.requisition_id\nLEFT JOIN invoice ON invoice.requisition_id = r.id\nLEFT JOIN invoice_line il on invoice.id = il.invoice_id AND il.item_link_id = i.id\nWHERE r.store_id = $storeId AND r.type = 'REQUEST' AND r.status = 'SENT'\nGROUP BY 1"
             }
           },
-          "lastMonthConsumption": {
-            "type": "SQLQuery",
-            "data": {
-              "name": "lastMonthConsumption",
-              "query_sqlite": "WITH\n    this_month AS (\n        SELECT date('now', 'start of month') AS this_month\n    ),\n    last_month AS (\n        SELECT date('now', 'start of month', '-1 month') AS last_month\n    )\nSELECT\n    SUM(quantity) AS quantity,\n    item_id\nFROM consumption, this_month, last_month\nWHERE date >= last_month AND date < this_month AND store_id = $storeId\nGROUP BY item_id\n",
-              "query_postgres": "WITH\n    this_month AS (\n        SELECT date_trunc('month', CURRENT_DATE) AS this_month\n    ),\n    last_month AS (\n        SELECT date_trunc('month', CURRENT_DATE - interval '1 month') AS last_month\n    )\nSELECT\n    SUM(quantity) AS quantity,\n    item_id\nFROM consumption, this_month, last_month\nWHERE date >= last_month AND date < this_month AND store_id = $storeId\nGROUP BY item_id\n"
-=======
-          "style.css": {
-            "type": "Resource",
-            "data": "@page {\n  margin: 0;\n  size: A4 landscape;\n}\n\n.paging {\n  width: 100%;\n}\n\n.container {\n  margin: auto;\n  padding: 10px;\n  font-size: 14px;\n  font-family: \"Helvetica Neue\", \"Helvetica\", Helvetica, Arial, sans-serif;\n  color: #555;\n}\n\n.container table {\n  width: 100%;\n  font-size: inherit;\n  font-family: inherit;\n  text-align: left;\n  margin-top: 10;\n  margin-bottom: 15;\n  border-collapse: separate;\n}\n\n.container table td {\n  padding: 10px;\n  vertical-align: top;\n  border-top: 1px solid rgb(164, 163, 163);\n}\n\n.container table tr:last-child td {\n  border-bottom: none;\n}\n\n.container > table > thead {\n  position: -webkit-sticky;\n  position: sticky;\n  top: 0;\n  background-color: #f1f1f1;\n}\n\n.container,\nbody,\n.container > table {\n  margin-top: 0px;\n  padding-top: 0px;\n}\n\n.container table tr.heading td {\n  font-weight: bold;\n  margin-bottom: 15px;\n}\n\n.container table td.status span {\n  padding: 2px;\n  border-radius: 10px;\n}\n"
-          },
-          "AMCTwelve": {
-            "type": "SQLQuery",
-            "data": {
-              "name": "AMCTwelve",
-              "query_sqlite": "WITH\n    twelve_months_ago AS (\n        SELECT date('now', 'start of month', '-12 month') AS twelve_months_ago\n    )\nSELECT\n    ROUND(SUM(quantity / 12), 1) AS quantity,\n    item_id\nFROM consumption, twelve_months_ago\nWHERE date >= twelve_months_ago AND consumption.store_id = $storeId\nGROUP BY item_id\n",
-              "query_postgres": "WITH\n    twelve_months_ago AS (\n        SELECT date_trunc('month', CURRENT_DATE - interval '12 months') AS twelve_months_ago\n    )\nSELECT\n    ROUND(SUM(quantity / 12)::numeric, 1) AS quantity,\n    item_id\nFROM consumption, twelve_months_ago\nWHERE date >= twelve_months_ago AND consumption.store_id = $storeId\nGROUP BY item_id\n"
->>>>>>> f88b498c
-            }
-          },
-          "twoMonthsAgoConsumption": {
-            "type": "SQLQuery",
-            "data": {
-              "name": "twoMonthsAgoConsumption",
-              "query_sqlite": "WITH\n    last_month AS (\n        SELECT date('now', 'start of month', '-1 month') AS last_month\n    ),\n    two_months_ago AS (\n        SELECT date('now', 'start of month', '-2 month') AS two_months_ago\n    )\nSELECT\n    SUM(quantity) AS quantity,\n    item_id\nFROM consumption, two_months_ago, last_month\nWHERE date >= two_months_ago AND date < last_month AND store_id = $storeId\nGROUP BY item_id\n",
-              "query_postgres": "WITH\n    last_month AS (\n        SELECT date_trunc('month', CURRENT_DATE - interval '1 month') AS last_month\n    ),\n    two_months_ago AS (\n        SELECT date_trunc('month', CURRENT_DATE - interval '2 month') AS two_months_ago\n    )\nSELECT\n    SUM(quantity) AS quantity,\n    item_id\nFROM consumption, two_months_ago, last_month\nWHERE date >= two_months_ago AND date < last_month AND store_id = $storeId\nGROUP BY item_id\n"
-            }
-          },
-<<<<<<< HEAD
           "thisMonthConsumption": {
             "type": "SQLQuery",
             "data": {
@@ -794,66 +767,18 @@
               "query_postgres": "WITH\n    this_month AS (\n        SELECT date_trunc('month', CURRENT_DATE) AS this_month\n    )\nSELECT\n    SUM(quantity) AS quantity,\n    item_id\nFROM consumption, this_month\nWHERE date >= this_month AND store_id = $storeId\nGROUP BY item_id\n"
             }
           },
-          "expiringInTwelveMonths": {
-=======
-          "lastMonthConsumption": {
->>>>>>> f88b498c
-            "type": "SQLQuery",
-            "data": {
-              "name": "expiringInTwelveMonths",
-              "query_sqlite": "WITH \n    this_month AS (\n        SELECT date('now') AS this_month\n    ),\n    twelve_months AS (\n        SELECT date('now', '+12 months') AS twelve_months\n    )\nSELECT \n    stock_line.id,\n    i.item_id,\n    SUM(stock_line.available_number_of_packs) AS quantity\nFROM stock_line, twelve_months, this_month\nINNER JOIN item_link i ON i.id = stock_line.item_link_id\nWHERE stock_line.expiry_date < twelve_months AND stock_line.store_id = $storeId\nGROUP BY item_id\n",
-              "query_postgres": "WITH \n    this_month AS (\n        SELECT date_trunc('month', CURRENT_DATE) AS this_month\n    ),\n    twelve_months AS (\n        SELECT date_trunc('month', CURRENT_DATE + interval '12 months') AS twelve_months\n    )\nSELECT \n    s.id,\n    i.item_id,\n    SUM(s.available_number_of_packs) AS quantity\nFROM stock_line s\nINNER JOIN item_link i ON i.id = s.item_link_id\nINNER JOIN this_month ON true\nINNER JOIN twelve_months ON true\nWHERE s.expiry_date < twelve_months AND s.store_id = $storeId\nGROUP BY s.id, i.item_id"
-            }
-          },
-          "expiringInSixMonths": {
-            "type": "SQLQuery",
-            "data": {
-              "name": "expiringInSixMonths",
-              "query_sqlite": "WITH \n    this_month AS (\n        SELECT date('now') AS this_month\n    ),\n    six_months AS (\n        SELECT date('now', '+6 months') AS six_months\n    )\nSELECT \n    stock_line.id,\n    i.item_id,\n    SUM(stock_line.available_number_of_packs) AS quantity\nFROM stock_line, six_months, this_month\nINNER JOIN item_link i ON i.id = stock_line.item_link_id\nWHERE stock_line.expiry_date < six_months AND stock_line.store_id = $storeId\nGROUP BY i.item_id\n",
-              "query_postgres": "WITH \n    this_month AS (\n        SELECT date_trunc('month', CURRENT_DATE) AS this_month\n    ),\n    six_months AS (\n        SELECT date_trunc('month', CURRENT_DATE + interval '6 months') AS six_months\n    )\nSELECT \n    s.id,\n    i.item_id,\n    SUM(s.available_number_of_packs) AS quantity\nFROM stock_line s\nINNER JOIN item_link i ON i.id = s.item_link_id\nINNER JOIN this_month ON true\nINNER JOIN six_months ON true\nWHERE s.expiry_date < six_months AND s.store_id = $storeId\nGROUP BY s.id, i.item_id\n"
-            }
-          },
-<<<<<<< HEAD
           "template.html": {
             "type": "TeraTemplate",
-=======
-          "stockOnOrder": {
-            "type": "SQLQuery",
->>>>>>> f88b498c
             "data": {
               "output": "Html",
               "template": "<style>\n  {% include \"style.css\" %}\n</style>\n\n<div class=\"container\">\n  <table>\n    <thead>\n      <tr class=\"heading\">\n        <td>{{t(k=\"label.code\", f=\"Code\")}}</td>\n        <td>{{t(k=\"label.name\", f=\"Name\")}}</td>\n        <td>{{t(k=\"report.stock-on-hand\", f=\"Stock on hand\")}}</td>\n        <td>{{t(k=\"report.stock-on-order\", f=\"Stock on order\")}}</td>\n        <td>{{t(k=\"report.amc-12-months\", f=\"AMC (12 months)\")}}</td>\n        <td>{{t(k=\"report.amc-24-months\", f=\"AMC (24 months)\")}}</td>\n        <td>{{t(k=\"report.amc-for-lookback\", f=\"AMC (lookback period)\")}}</td>\n        <td>{{t(k=\"report.months-cover\", f=\"Months cover\")}}</td>\n        <td>\n          {{t(k=\"report.usage-this-month\", f=\"Monthly usage (this month)\")}}\n        </td>\n        <td>\n          {{t(k=\"report.usage-last-month\", f=\"Monthly usage (last month)\")}}\n        </td>\n        <td>\n          {{t(k=\"report.usage-2-months-prior\", f=\"Monthly usage (2 months\n          ago)\")}}\n        </td>\n        <td>{{t(k=\"report.expiring-6-months\", f=\"Expiring in 6 months\")}}</td>\n        <td>{{t(k=\"report.expiring-12-months\", f=\"Expiring in 12 months\")}}</td>\n      </tr>\n    </thead>\n    <tbody>\n      {% for item in data.items.nodes %}\n      <tr>\n        <td>{{item.code}}</td>\n        <td>{{item.name}}</td>\n        <td>{{item.SOH | round( precision=1)}}</td>\n        <td>{{item.stockOnOrder}}</td>\n        <td>{{item.AMC12}}</td>\n        <td>{{item.AMC24}}</td>\n        <td>{{item.AMC | round( precision=1)}}</td>\n        <td>{{item.MOS | round( precision=1)}}</td>\n        <td>{{item.monthConsumption}}</td>\n        <td>{{item.lastMonthConsumption}}</td>\n        <td>{{item.twoMonthsAgoConsumption}}</td>\n        <td>{{item.expiringInSixMonths}}</td>\n        <td>{{item.expiringInTwelveMonths}}</td>\n      </tr>\n      {% endfor %}\n    </tbody>\n  </table>\n</div>\n"
             }
           },
-<<<<<<< HEAD
-          "AMCTwentyFour": {
-            "type": "SQLQuery",
-            "data": {
-              "name": "AMCTwentyFour",
-              "query_sqlite": "WITH\n    twenty_four_months_ago AS (\n        SELECT date('now', 'start of month', '-24 month') AS twenty_four_months_ago\n    )\nSELECT\n    ROUND(SUM(quantity / 24), 1) AS quantity,    \n    item_id\nFROM consumption, twenty_four_months_ago\nWHERE date >= twenty_four_months_ago AND consumption.store_id = $storeId\nGROUP BY item_id\n",
-              "query_postgres": "WITH\n    twenty_four_months_ago AS (\n        SELECT date_trunc('month', CURRENT_DATE - interval '24 months') AS twenty_four_months_ago\n    )\nSELECT\n    ROUND(SUM(quantity / 24)::numeric, 1) AS quantity,\n    item_id\nFROM consumption, twenty_four_months_ago\nWHERE date >= twenty_four_months_ago AND consumption.store_id = $storeId\nGROUP BY item_id\n"
-=======
-          "thisMonthConsumption": {
-            "type": "SQLQuery",
-            "data": {
-              "name": "thisMonthConsumption",
-              "query_sqlite": "WITH\n    this_month AS (\n        SELECT date('now', 'start of month') AS this_month\n    )\nSELECT\n    SUM(quantity) AS quantity,\n    item_id\nFROM consumption, this_month\nWHERE date >= this_month AND store_id = $storeId\nGROUP BY item_id\n",
-              "query_postgres": "WITH\n    this_month AS (\n        SELECT date_trunc('month', CURRENT_DATE) AS this_month\n    )\nSELECT\n    SUM(quantity) AS quantity,\n    item_id\nFROM consumption, this_month\nWHERE date >= this_month AND store_id = $storeId\nGROUP BY item_id\n"
-            }
-          },
-          "template.html": {
-            "type": "TeraTemplate",
-            "data": {
-              "output": "Html",
-              "template": "<style>\n  {% include \"style.css\" %}\n</style>\n\n<div class=\"container\">\n  <table>\n    <thead>\n      <tr class=\"heading\">\n        <td>{{t(k=\"label.code\", f=\"Code\")}}</td>\n        <td>{{t(k=\"label.name\", f=\"Name\")}}</td>\n        <td>{{t(k=\"report.stock-on-hand\", f=\"Stock on hand\")}}</td>\n        <td>{{t(k=\"report.stock-on-order\", f=\"Stock on order\")}}</td>\n        <td>{{t(k=\"report.amc-12-months\", f=\"AMC (12 months)\")}}</td>\n        <td>{{t(k=\"report.amc-24-months\", f=\"AMC (24 months)\")}}</td>\n        <td>{{t(k=\"report.amc-for-lookback\", f=\"AMC (lookback period)\")}}</td>\n        <td>{{t(k=\"report.months-cover\", f=\"Months cover\")}}</td>\n        <td>\n          {{t(k=\"report.usage-this-month\", f=\"Monthly usage (this month)\")}}\n        </td>\n        <td>\n          {{t(k=\"report.usage-last-month\", f=\"Monthly usage (last month)\")}}\n        </td>\n        <td>\n          {{t(k=\"report.usage-2-months-prior\", f=\"Monthly usage (2 months\n          ago)\")}}\n        </td>\n        <td>{{t(k=\"report.expiring-6-months\", f=\"Expiring in 6 months\")}}</td>\n        <td>{{t(k=\"report.expiring-12-months\", f=\"Expiring in 12 months\")}}</td>\n      </tr>\n    </thead>\n    <tbody>\n      {% for item in data.items.nodes %}\n      <tr>\n        <td>{{item.code}}</td>\n        <td>{{item.name}}</td>\n        <td>{{item.SOH | round( precision=1)}}</td>\n        <td>{{item.stockOnOrder}}</td>\n        <td>{{item.AMC12}}</td>\n        <td>{{item.AMC24}}</td>\n        <td>{{item.AMC | round( precision=1)}}</td>\n        <td>{{item.MOS | round( precision=1)}}</td>\n        <td>{{item.monthConsumption}}</td>\n        <td>{{item.lastMonthConsumption}}</td>\n        <td>{{item.twoMonthsAgoConsumption}}</td>\n        <td>{{item.expiringInSixMonths}}</td>\n        <td>{{item.expiringInTwelveMonths}}</td>\n      </tr>\n      {% endfor %}\n    </tbody>\n  </table>\n</div>\n"
-            }
-          },
           "query.graphql": {
             "type": "GraphGLQuery",
             "data": {
               "query": "query ItemUsage($storeId: String!, $itemCode: String, $itemName: String) {\n  items(\n    storeId: $storeId\n    filter: {\n      code: { like: $itemCode }\n      name: { like: $itemName }\n      isVisibleOrOnHand: true\n      isActive: true\n    }\n  ) {\n    ... on ItemConnector {\n      nodes {\n        id\n        code\n        name\n        stats(storeId: $storeId) {\n          totalConsumption\n          availableMonthsOfStockOnHand\n          stockOnHand\n          averageMonthlyConsumption\n        }\n      }\n    }\n  }\n}\n",
               "variables": null
->>>>>>> f88b498c
             }
           },
           "AMCTwentyFour": {
@@ -1045,38 +970,23 @@
           "convert_data_type": "BoaJs"
         },
         "entries": {
-<<<<<<< HEAD
+          "query.graphql": {
+            "type": "GraphGLQuery",
+            "data": {
+              "query": "query StockDetail($storeId: String, $itemCodeOrName: String) {\n  stockLines(\n    storeId: $storeId\n    filter: {\n      itemCodeOrName: { like: $itemCodeOrName }\n      hasPacksInStore: true\n      isActive: true\n    }\n  ) {\n    ... on StockLineConnector {\n      nodes {\n        batch\n        expiryDate\n        id\n        packSize\n        storeId\n        totalNumberOfPacks\n        supplierName\n        location {\n          code\n        }\n        item {\n          code\n          name\n          unitName\n        }\n      }\n    }\n  }\n}\n",
+              "variables": null
+            }
+          },
+          "template.html": {
+            "type": "TeraTemplate",
+            "data": {
+              "output": "Html",
+              "template": "<style>\n  {% include \"style.css\" %}\n</style>\n\n<div class=\"container\">\n  <table>\n    <thead>\n      <tr class=\"heading\">\n        <td>{{t(k=\"label.code\", f=\"Code\")}}</td>\n        <td>{{t(k=\"label.name\", f=\"Name\")}}</td>\n        <td>{{t(k=\"label.batch\", f=\"Batch\")}}</td>\n        <td>{{t(k=\"label.expiry\", f=\"Expiry\")}}</td>\n        <td>{{t(k=\"label.location\", f=\"Location\")}}</td>\n        <td>{{t(k=\"label.unit\", f=\"Unit\")}}</td>\n        <td>{{t(k=\"report.pack-size\", f=\"Pack size\")}}</td>\n        <td>{{t(k=\"report.pack-quantity\", f=\"Pack quantity\")}}</td>\n        <td>{{t(k=\"label.soh\", f=\"SOH\")}}</td>\n        <td>{{t(k=\"label.supplier\", f=\"Supplier\")}}</td>\n      </tr>\n    </thead>\n    <tbody>\n      {% for stockLine in data.stockLines.nodes %}\n\n      <tr>\n        <td>{{stockLine.item.code}}</td>\n        <td>{{stockLine.item.name}}</td>\n        <td>{{stockLine.batch | default(value='')}}</td>\n        <td>\n          {%if stockLine.expiryDate %}\n          {{stockLine.expiryDate | date(format=\"%d/%m/%Y\")}}\n          {% else %}\n          \n          {% endif %}\n        </td>\n        <td>{{stockLine.location.code | default(value='')}}</td>\n        <td>{{stockLine.item.unitName | default(value='')}}</td>\n        <td>{{stockLine.packSize }}</td>\n        <td>{{stockLine.totalNumberOfPacks}}</td>\n        <td>{{\n          stockLine.totalNumberOfPacks * stockLine.packSize | round( precision=1)  \n        }}</td>\n        <td>{{stockLine.supplierName | default(value='')}}</td>    \n      </tr>\n      {% endfor %}\n    </tbody>\n  </table>\n</div>\n"
+            }
+          },
           "style.css": {
             "type": "Resource",
             "data": "@page {\n  margin: 0;\n  size: A4 landscape;\n}\n\n.paging {\n  width: 100%;\n}\n\n.container {\n  margin: auto;\n  padding: 10px;\n  font-size: 14px;\n  font-family: \"Helvetica Neue\", \"Helvetica\", Helvetica, Arial, sans-serif;\n  color: #555;\n}\n\n.container table {\n  width: 100%;\n  font-size: inherit;\n  font-family: inherit;\n  text-align: left;\n  margin-top: 10;\n  margin-bottom: 15;\n  border-collapse: separate;\n}\n\n.container table td {\n  padding: 10px;\n  vertical-align: top;\n  border-top: 1px solid rgb(164, 163, 163);\n}\n\n.container table tr:last-child td {\n  border-bottom: none;\n}\n\n.container>table>thead {\n  position: -webkit-sticky;\n  position: sticky;\n  top: 0;\n  background-color: #f1f1f1;\n}\n\n.container,\nbody,\n.container>table {\n  margin-top: 0px;\n  padding-top: 0px;\n}\n\n.container table tr.heading td {\n  font-weight: bold;\n  margin-bottom: 15px;\n}\n\n.container table td.status span {\n  padding: 2px;\n  border-radius: 10px;\n}\n"
-=======
-          "query.graphql": {
-            "type": "GraphGLQuery",
-            "data": {
-              "query": "query StockDetail($storeId: String, $itemCodeOrName: String) {\n  stockLines(\n    storeId: $storeId\n    filter: {\n      itemCodeOrName: { like: $itemCodeOrName }\n      hasPacksInStore: true\n      isActive: true\n    }\n  ) {\n    ... on StockLineConnector {\n      nodes {\n        batch\n        expiryDate\n        id\n        packSize\n        storeId\n        totalNumberOfPacks\n        supplierName\n        location {\n          code\n        }\n        item {\n          code\n          name\n          unitName\n        }\n      }\n    }\n  }\n}\n",
-              "variables": null
-            }
->>>>>>> f88b498c
-          },
-          "template.html": {
-            "type": "TeraTemplate",
-            "data": {
-              "output": "Html",
-              "template": "<style>\n  {% include \"style.css\" %}\n</style>\n\n<div class=\"container\">\n  <table>\n    <thead>\n      <tr class=\"heading\">\n        <td>{{t(k=\"label.code\", f=\"Code\")}}</td>\n        <td>{{t(k=\"label.name\", f=\"Name\")}}</td>\n        <td>{{t(k=\"label.batch\", f=\"Batch\")}}</td>\n        <td>{{t(k=\"label.expiry\", f=\"Expiry\")}}</td>\n        <td>{{t(k=\"label.location\", f=\"Location\")}}</td>\n        <td>{{t(k=\"label.unit\", f=\"Unit\")}}</td>\n        <td>{{t(k=\"report.pack-size\", f=\"Pack size\")}}</td>\n        <td>{{t(k=\"report.pack-quantity\", f=\"Pack quantity\")}}</td>\n        <td>{{t(k=\"label.soh\", f=\"SOH\")}}</td>\n        <td>{{t(k=\"label.supplier\", f=\"Supplier\")}}</td>\n      </tr>\n    </thead>\n    <tbody>\n      {% for stockLine in data.stockLines.nodes %}\n\n      <tr>\n        <td>{{stockLine.item.code}}</td>\n        <td>{{stockLine.item.name}}</td>\n        <td>{{stockLine.batch | default(value='')}}</td>\n        <td>\n          {%if stockLine.expiryDate %}\n          {{stockLine.expiryDate | date(format=\"%d/%m/%Y\")}}\n          {% else %}\n          \n          {% endif %}\n        </td>\n        <td>{{stockLine.location.code | default(value='')}}</td>\n        <td>{{stockLine.item.unitName | default(value='')}}</td>\n        <td>{{stockLine.packSize }}</td>\n        <td>{{stockLine.totalNumberOfPacks}}</td>\n        <td>{{\n          stockLine.totalNumberOfPacks * stockLine.packSize | round( precision=1)  \n        }}</td>\n        <td>{{stockLine.supplierName | default(value='')}}</td>    \n      </tr>\n      {% endfor %}\n    </tbody>\n  </table>\n</div>\n"
-            }
-          },
-<<<<<<< HEAD
-          "query.graphql": {
-            "type": "GraphGLQuery",
-            "data": {
-              "query": "query StockDetail($storeId: String, $itemCodeOrName: String) {\n  stockLines(\n    storeId: $storeId\n    filter: {\n      itemCodeOrName: { like: $itemCodeOrName }\n      hasPacksInStore: true\n      isActive: true\n    }\n  ) {\n    ... on StockLineConnector {\n      nodes {\n        batch\n        expiryDate\n        id\n        packSize\n        storeId\n        totalNumberOfPacks\n        supplierName\n        location {\n          code\n        }\n        item {\n          code\n          name\n          unitName\n        }\n      }\n    }\n  }\n}\n",
-              "variables": null
-            }
-=======
-          "style.css": {
-            "type": "Resource",
-            "data": "@page {\n  margin: 0;\n  size: A4 landscape;\n}\n\n.paging {\n  width: 100%;\n}\n\n.container {\n  margin: auto;\n  padding: 10px;\n  font-size: 14px;\n  font-family: \"Helvetica Neue\", \"Helvetica\", Helvetica, Arial, sans-serif;\n  color: #555;\n}\n\n.container table {\n  width: 100%;\n  font-size: inherit;\n  font-family: inherit;\n  text-align: left;\n  margin-top: 10;\n  margin-bottom: 15;\n  border-collapse: separate;\n}\n\n.container table td {\n  padding: 10px;\n  vertical-align: top;\n  border-top: 1px solid rgb(164, 163, 163);\n}\n\n.container table tr:last-child td {\n  border-bottom: none;\n}\n\n.container>table>thead {\n  position: -webkit-sticky;\n  position: sticky;\n  top: 0;\n  background-color: #f1f1f1;\n}\n\n.container,\nbody,\n.container>table {\n  margin-top: 0px;\n  padding-top: 0px;\n}\n\n.container table tr.heading td {\n  font-weight: bold;\n  margin-bottom: 15px;\n}\n\n.container table td.status span {\n  padding: 2px;\n  border-radius: 10px;\n}\n"
->>>>>>> f88b498c
           }
         }
       },
@@ -1208,8 +1118,6 @@
           "convert_data_type": "BoaJs"
         },
         "entries": {
-<<<<<<< HEAD
-=======
           "encountersQuery.graphql": {
             "type": "GraphGLQuery",
             "data": {
@@ -1217,7 +1125,6 @@
               "variables": null
             }
           },
->>>>>>> f88b498c
           "template.html": {
             "type": "TeraTemplate",
             "data": {
@@ -1225,16 +1132,6 @@
               "template": "{% macro formatDate(datetime) %} {% if datetime %}{{ datetime |\ndate(format=\"%d/%m/%Y\", timezone=arguments.timezone) }}{% endif %} {% endmacro input %}\n\n<style>\n  {% include \"encounters.css\" %}\n</style>\n\n<div class=\"container\">\n  <table>\n    <thead>\n      <tr class=\"heading\">\n        <td>{{t(k=\"report.program-id\", f=\"Program ID\")}}</td>\n        <td>{{t(k=\"label.first-name\", f=\"First Name\")}}</td>\n        <td>{{t(k=\"label.last-name\", f=\"Last Name\")}}</td>\n        <td>{{t(k=\"label.date-of-birth\", f=\"Date of birth\")}}</td>\n        <td>{{t(k=\"label.next-of-kin\", f=\"Next of kin\")}}</td>\n        <td>{{t(k=\"label.phone\", f=\"Phone\")}}</td>\n        <td>\n          {{t(k=\"report.last-encounter-date\", f=\"Last appointment date\")}}\n        </td>\n        <td>{{t(k=\"report.encounter-date\", f=\"Appointment date\")}}</td>\n        <td>{{t(k=\"report.days-overdue\", f=\"Days overdue\")}}</td>\n        <td>{{t(k=\"label.status\", f=\"Status\")}}</td>\n      </tr>\n    </thead>\n    <tbody>\n      {% for encounter in data.encounters.nodes %}\n      <tr>\n        <td>{{encounter.programEnrolment.programEnrolmentId}}</td>\n        <td>{{encounter.patient.firstName}}</td>\n        <td>{{encounter.patient.lastName}}</td>\n        <td>{{self::formatDate(datetime=encounter.patient.dateOfBirth)}}</td>\n        <td>{{encounter.patient.nextOfKinName}}</td>\n        <td>{{encounter.patient.phone}}</td>\n        {% if encounter.previousEncounter %}\n        <td>\n          {{self::formatDate(datetime=encounter.previousEncounter.startDatetime)}}\n        </td>\n        {% else %}\n        <td></td>\n        {% endif %}\n        <td>{{self::formatDate(datetime=encounter.startDatetime)}}</td>\n        <td>{{encounter.daysLate}}</td>\n\n        {% if encounter.status == \"LTFU\" %}\n        <td>{{t(k=\"report.lost-to-follow-up\", f=\"Lost to follow-up\")}}</td>\n        {% elif encounter.status == \"LATE\" %}\n        <td>{{t(k=\"report.late\", f=\"Late\")}}</td>\n        {% else %}\n        <td>{{t(k=\"report.planned\", f=\"Planned\")}}</td>\n        {% endif %}\n      </tr>\n      {% endfor %}\n    </tbody>\n  </table>\n</div>\n"
             }
           },
-<<<<<<< HEAD
-          "encountersQuery.graphql": {
-            "type": "GraphGLQuery",
-            "data": {
-              "query": "query encountersQuery(\n  $storeId: String!\n  $programId: String!\n  $startDatetime: DatetimeFilterInput\n) {\n  encounters(\n    storeId: $storeId\n    filter: {\n      programId: { equalTo: $programId }\n      status: { equalTo: \"PENDING\" }\n      startDatetime: $startDatetime\n    }\n    sort: { key: \"startDatetime\", desc: false }\n  ) {\n    ... on EncounterConnector {\n      nodes {\n        ... on EncounterNode {\n          id\n          startDatetime\n          type\n          patient {\n            firstName\n            lastName\n            dateOfBirth\n            phone\n            nextOfKinName\n          }\n          programEnrolment {\n            programEnrolmentId\n          }\n          previousEncounter {\n            startDatetime\n          }\n        }\n      }\n    }\n  }\n  store(id: $storeId) {\n    ... on StoreNode {\n      code\n      storeName\n      logo\n      name(storeId: $storeId) {\n        ... on NameNode {\n          address1\n          address2\n          chargeCode\n          code\n          comment\n          country\n          email\n          name\n          phone\n          website\n        }\n      }\n    }\n  }\n}\n",
-              "variables": null
-            }
-          },
-=======
->>>>>>> f88b498c
           "encounters.css": {
             "type": "Resource",
             "data": "@page {\n    margin: 0;\n    size: A4 landscape;\n  }\n  \n  .container {\n    margin: auto;\n    padding: 10px;\n    font-size: 14px;\n    font-family: \"Helvetica Neue\", \"Helvetica\", Helvetica, Arial, sans-serif;\n    color: #555;\n  }\n  \n  .container table {\n    width: 100%;\n    font-size: inherit;\n    font-family: inherit;\n    text-align: left;\n    margin-top: 10;\n    margin-bottom: 15;\n    border-collapse: separate;\n  }\n  \n  .container table td {\n    padding: 10px;\n    vertical-align: top;\n    border-top: 1px solid rgb(164, 163, 163);\n  }\n  \n  .container table tr:last-child td {\n    border-bottom: none;\n  }\n  \n  .container>table>thead {\n    position: -webkit-sticky;\n    position: sticky;\n    top: 0;\n    background-color: #f1f1f1;\n  }\n  \n  .container,\n  body,\n  .container>table {\n    margin-top: 0px;\n    padding-top: 0px;\n  }\n  \n  .container table tr.heading td {\n    font-weight: bold;\n    margin-bottom: 15px;\n  }\n  \n"
@@ -1331,16 +1228,6 @@
               "output": "Html",
               "template": "{% macro formatDate(datetime) %} {% if datetime %}{{ datetime |\ndate(format=\"%d/%m/%Y\", timezone=arguments.timezone) }}{% endif %} {% endmacro input %}\n\n<style>\n  {% include \"encounters.css\" %}\n</style>\n\n<div class=\"container\">\n  <table>\n    <thead>\n      <tr class=\"heading\">\n        <td>{{t(k=\"report.program-id\", f=\"Program ID\")}}</td>\n        <td>{{t(k=\"label.first-name\", f=\"First Name\")}}</td>\n        <td>{{t(k=\"label.last-name\", f=\"Last Name\")}}</td>\n        <td>{{t(k=\"label.date-of-birth\", f=\"Date of birth\")}}</td>\n        <td>{{t(k=\"label.next-of-kin\", f=\"Next of kin\")}}</td>\n        <td>{{t(k=\"label.phone\", f=\"Phone\")}}</td>\n        <td>\n          {{t(k=\"report.last-encounter-date\", f=\"Last appointment date\")}}\n        </td>\n        <td>{{t(k=\"report.encounter-date\", f=\"Appointment date\")}}</td>\n        <td>{{t(k=\"report.days-overdue\", f=\"Days overdue\")}}</td>\n        <td>{{t(k=\"label.status\", f=\"Status\")}}</td>\n      </tr>\n    </thead>\n    <tbody>\n      {% for encounter in data.encounters.nodes %}\n      <tr>\n        <td>{{encounter.programEnrolment.programEnrolmentId}}</td>\n        <td>{{encounter.patient.firstName}}</td>\n        <td>{{encounter.patient.lastName}}</td>\n        <td>{{self::formatDate(datetime=encounter.patient.dateOfBirth)}}</td>\n        <td>{{encounter.patient.nextOfKinName}}</td>\n        <td>{{encounter.patient.phone}}</td>\n        {% if encounter.previousEncounter %}\n        <td>\n          {{self::formatDate(datetime=encounter.previousEncounter.startDatetime)}}\n        </td>\n        {% else %}\n        <td></td>\n        {% endif %}\n        <td>{{self::formatDate(datetime=encounter.startDatetime)}}</td>\n        <td>{{encounter.daysLate}}</td>\n\n        {% if encounter.status == \"LTFU\" %}\n        <td>{{t(k=\"report.lost-to-follow-up\", f=\"Lost to follow-up\")}}</td>\n        {% elif encounter.status == \"LATE\" %}\n        <td>{{t(k=\"report.late\", f=\"Late\")}}</td>\n        {% else %}\n        <td>{{t(k=\"report.planned\", f=\"Planned\")}}</td>\n        {% endif %}\n      </tr>\n      {% endfor %}\n    </tbody>\n  </table>\n</div>\n"
             }
-<<<<<<< HEAD
-          },
-          "encountersQuery.graphql": {
-            "type": "GraphGLQuery",
-            "data": {
-              "query": "query encountersQuery(\n  $storeId: String!\n  $programId: String!\n  $after: DateTime\n  $before: DateTime\n) {\n  encounters(\n    storeId: $storeId\n    filter: {\n      programId: { equalTo: $programId }\n      status: { equalTo: \"PENDING\" }\n      startDatetime: { afterOrEqualTo: $after, beforeOrEqualTo: $before }\n    }\n    sort: { key: \"startDatetime\", desc: false }\n  ) {\n    ... on EncounterConnector {\n      nodes {\n        ... on EncounterNode {\n          id\n          startDatetime\n          type\n          patient {\n            firstName\n            lastName\n            dateOfBirth\n            phone\n            nextOfKinName\n          }\n          programEnrolment {\n            programEnrolmentId\n          }\n          previousEncounter {\n            startDatetime\n          }\n        }\n      }\n    }\n  }\n  store(id: $storeId) {\n    ... on StoreNode {\n      code\n      storeName\n      logo\n      name(storeId: $storeId) {\n        ... on NameNode {\n          address1\n          address2\n          chargeCode\n          code\n          comment\n          country\n          email\n          name\n          phone\n          website\n        }\n      }\n    }\n  }\n}\n",
-              "variables": null
-            }
-=======
->>>>>>> f88b498c
           }
         }
       },
