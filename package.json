{
  "name": "open-msupply",
  "//": "Main version for the app, should be in semantic version format (any release candidate or test build should be separated by '-' i.e. 1.1.1-rc1 or 1.1.1-test",
<<<<<<< HEAD
  "version": "2.7.01",
=======
  "version": "2.8.00",
>>>>>>> 8492e221
  "private": true,
  "scripts": {
    "start": "cd ./server && cargo run & cd ./client && yarn start-local",
    "build": "cd ./client && yarn build && cd ../server && cargo build --release",
    "test": "cd ./server && ulimit -n 1000 && cargo test && cd ../client && yarn test"
  }
}<|MERGE_RESOLUTION|>--- conflicted
+++ resolved
@@ -1,11 +1,7 @@
 {
   "name": "open-msupply",
   "//": "Main version for the app, should be in semantic version format (any release candidate or test build should be separated by '-' i.e. 1.1.1-rc1 or 1.1.1-test",
-<<<<<<< HEAD
-  "version": "2.7.01",
-=======
   "version": "2.8.00",
->>>>>>> 8492e221
   "private": true,
   "scripts": {
     "start": "cd ./server && cargo run & cd ./client && yarn start-local",
