{
  "name": "open-msupply",
<<<<<<< HEAD
  "//": "Main version for the app, should be in semantic version format (any release candidate or test build should be seperated by '-' i.e. 1.1.1-rc1 or 1.1.1-test",
  "version": "1.1.5",
=======
  "//": "Main version for the app, should be in semantic version format (any release candidate or test build should be separated by '-' i.e. 1.1.1-rc1 or 1.1.1-test",
  "version": "1.1.6",
>>>>>>> 07026f3e
  "private": true,
  "scripts": {
    "start": "cd ./server && cargo run & cd ./client && yarn start-local",
    "build": "cd ./client && yarn build && cd ../server && cargo build --release"
  }
}<|MERGE_RESOLUTION|>--- conflicted
+++ resolved
@@ -1,12 +1,7 @@
 {
   "name": "open-msupply",
-<<<<<<< HEAD
-  "//": "Main version for the app, should be in semantic version format (any release candidate or test build should be seperated by '-' i.e. 1.1.1-rc1 or 1.1.1-test",
-  "version": "1.1.5",
-=======
   "//": "Main version for the app, should be in semantic version format (any release candidate or test build should be separated by '-' i.e. 1.1.1-rc1 or 1.1.1-test",
   "version": "1.1.6",
->>>>>>> 07026f3e
   "private": true,
   "scripts": {
     "start": "cd ./server && cargo run & cd ./client && yarn start-local",
