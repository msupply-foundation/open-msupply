--- conflicted
+++ resolved
@@ -10,10 +10,6 @@
     <table class="body_section" cellpadding="2" cellspacing="0">
         <thead>
             <tr class="body_column_label">
-<<<<<<< HEAD
-                <th class="line_number" style="width: 20px;">{{t(k="report.line", f="Line")}}</th>
-=======
->>>>>>> 3595fbe0
                 <th class="item_code" style="width: 80px;">{{t(k="report.item-code",f="Item code")}}</th>
                 <th class="item_name" style="width: 500px;">{{t(k="report.item-name", f="Item name")}}</th>
                 <th class="quantity" style="width: 50px;">{{t(k="label.quantity",f="Quantity")}}</th>
