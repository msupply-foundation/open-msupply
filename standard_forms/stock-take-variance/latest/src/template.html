--- conflicted
+++ resolved
@@ -28,22 +28,13 @@
   </thead>
 
   {% for line in data.stocktakeLines.nodes -%}
-<<<<<<< HEAD
-  {% set costPricePerPack = line.costPricePerPack | default(value=0) %}
-  <tr>
-=======
   {%set costPricePerPack=line.costPricePerPack | default(value=0) %}
->>>>>>> 85d8e1b2
     <td class="table_text">{{line.item.code}}</td>
     <td class="table_text">{{line.item.name}}</td>
     <td class="table_text">{{line.batch}}</td>
     <td class="table_number">{{line.expiryDate}}</td>
     <td class="table_number">{{line.packSize}}</td>
-<<<<<<< HEAD
-    <td class="table_number">{{ costPricePerPack }}</td>
-=======
     <td class="table_number">{{costPricePerPack}}</td>
->>>>>>> 85d8e1b2
     <td class="table_number">{{line.snapshotNumberOfPacks | round( precision=2)}}</td>
 
     {% if line.countedNumberOfPacks %}
