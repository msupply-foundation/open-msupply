{
  "is_custom": false,
  "version": "2.6.1",
  "code": "stock-take-variance",
  "context": "STOCKTAKE",
<<<<<<< HEAD
  "sub_context": "",
  "name": "stock-take-variance",
=======
  "sub_context": "picklist",
  "name": "Stocktake Variance",
>>>>>>> 85d8e1b2
  "queries": {
    "gql": "stocktake.graphql"
  },
  "header": "header.html"
}<|MERGE_RESOLUTION|>--- conflicted
+++ resolved
@@ -3,13 +3,8 @@
   "version": "2.6.1",
   "code": "stock-take-variance",
   "context": "STOCKTAKE",
-<<<<<<< HEAD
   "sub_context": "",
-  "name": "stock-take-variance",
-=======
-  "sub_context": "picklist",
   "name": "Stocktake Variance",
->>>>>>> 85d8e1b2
   "queries": {
     "gql": "stocktake.graphql"
   },
