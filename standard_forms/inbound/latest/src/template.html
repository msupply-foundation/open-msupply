<style>
    {% include "style.css" %}
</style>

{% macro dateOrNA(datetime) %} 
{% if datetime %}{{ datetime | date(format="%d/%m/%Y", timezone=arguments.timezone) }}{% else %}{{t(k="messages.not-applicable", f="N/A")}}{% endif %} 
{% endmacro input %}

<table class="header_date_section">
    <tr>
        <td class="header_section_field_left">{{t(k="label.entered-by",f="Entered by")}}: {{ data.invoice.user.username | default(value='') }}</td>
        <td class="header_section_field_right">{{t(k="report.shipped-date",f="Shipped date")}}: {{ self::dateOrNA(datetime=data.invoice.shippedDatetime) }}</td>
    </tr>
    <tr> 
        <td class="header_section_field_left">{{t(k="report.created-date",f="Created date")}}: {{ data.invoice.createdDatetime | date(format="%d/%m/%Y", timezone=arguments.timezone) }}</td>
        <td></td>
    </tr>
</table>

<body>
    <table class="body_section" cellpadding="2" cellspacing="0">
        <thead>
            <tr class="body_column_label">
<<<<<<< HEAD
                <th class="line_number" style="width: 20px;">{{t(k="report.line", f="Line")}}</th>
                <th class="location_code" style="width: 80px;">{{t(k="label.location",f="Location")}}</th>
                <th class="item_name" style="width: 500px;">{{t(k="report.item-name", f="Item name")}}</th>
                <th class="quantity" style="width: 50px;">{{t(k="label.quantity",f="Quantity")}}</th>
                <th class="pack" style="width: 50px;">{{t(k="report.pack-size",f="Pack size")}}</th>
                <th class="batch" style="width: 50px;">{{t(k="label.batch", f="Batch")}}</th>
                <th class="expiry" style="width: 80px;">{{t(k="label.expiry",f="Expiry")}}</th>
                <th class="sell_price" style="width: 50px;">{{t(k="label.cost-price",f="Cost Price")}}</th>
                <th class="cost_price" style="width: 80px;">{{t(k="label.sell-price",f="Sell Price")}}</th>
                <th class="total_extension" style="width: 50px;">{{t(k="report.extension",f="Extension")}}</th>
=======
                <th class="location_code" style="width: 80px;">{{t(k="label.location",f="Location")}}</th>
                <th class="location_code" style="width: 50px;">{{t(k="report.item-code",f="Item code")}}</th>
                <th class="item_name" style="width: 350px;">{{t(k="report.item-name", f="Item name")}}</th>
                <th class="quantity" style="width: 50px;">{{t(k="label.quantity",f="Quantity")}}</th>
                <th class="pack" style="width: 50px;">{{t(k="report.pack-size",f="Pack size")}}</th>
                <th class="pack" style="width: 50px;">{{t(k="label.unit-quantity",f="Unit Qty")}}</th>
                <th class="batch" style="width: 50px;">{{t(k="label.batch", f="Batch")}}</th>
                <th class="expiry" style="width: 80px;">{{t(k="label.expiry",f="Expiry")}}</th>
                <th class="cost_price" style="width: 80px;">{{t(k="description.pack-cost",f="Cost price per pack")}}</th>
                <th class="cost_price" style="width: 80px;">{{t(k="label.cost-per-unit",f="Cost per unit")}}</th>
                <th class="total_extension" style="width: 50px;">{{t(k="label.line-total",f="Line total")}}</th>
>>>>>>> 3595fbe0
            </tr>
        </thead>
        {% for line in data.invoiceLines.nodes -%}
        <tr class="body_value">
            {% if line.location.code %}
                <td class="location_code" style="width: 80px;">{{ line.location.code }}</td>
            {% else %}
                <td class="location_code" style="width: 80px;"></td>
            {% endif %}
            <td class="location_code" style="width: 50px;">{{ line.itemCode }}</td>
            <td class="item_name" style="width: 350px;">{{ line.itemName }}</td>
            <td class="quantity" style="width: 50px;">{{ line.numberOfPacks }}</td>
            <td class="pack" style="width: 50px;">{{ line.packSize }}</td>
            <td class="pack" style="width: 50px;">{{ line.packSize * line.numberOfPacks }}</td>
            <td class="batch" style="width: 50px;">{{ line.batch }}</td>
            <td class="expiry" style="width: 80px;">{{ self::dateOrNA(datetime=line.expiryDate) }}</td>
            <td class="cost_price" style="width: 80px;">{{ line.costPricePerPack }}</td>
            {% if line.costPricePerPack and line.packSize and line.numberOfPacks%}
            <td class="cost_price" style="width: 80px;">{{ line.costPricePerPack / (line.packSize * line.numberOfPacks) | round(precision=2) }}</td>
            {% else %} 
            <td class="cost_price" style="width: 80px;">0</td>
            {% endif %}
            <td class="total_extension" style="width: 50px;">{{ line.numberOfPacks * line.costPricePerPack }}</td>
        </tr>
        {%- endfor %}
    </table>
</body>

<table class="body_total_section" cellpadding="2" cellspacing="0">
    <tr class="body_total_column_label">
        <th class="header_section_field_right">{{t(k="heading.sub-total",f="Sub total")}}: {{ data.invoice.pricing.totalBeforeTax | round(precision=2) }}</th>
    </tr>
      <tr class="body_total_column_label">
        <th class="header_section_field_right">{{t(k="heading.tax",f="Tax")}}: {{ data.invoice.pricing.taxPercentage }}</th>
    </tr>
    <tr class="body_total_column_label">
        <th class="header_section_field_right">{{t(k="heading.total",f="Total")}}: {{ data.invoice.pricing.totalAfterTax }}</th>
    </tr>
</table><|MERGE_RESOLUTION|>--- conflicted
+++ resolved
@@ -21,18 +21,6 @@
     <table class="body_section" cellpadding="2" cellspacing="0">
         <thead>
             <tr class="body_column_label">
-<<<<<<< HEAD
-                <th class="line_number" style="width: 20px;">{{t(k="report.line", f="Line")}}</th>
-                <th class="location_code" style="width: 80px;">{{t(k="label.location",f="Location")}}</th>
-                <th class="item_name" style="width: 500px;">{{t(k="report.item-name", f="Item name")}}</th>
-                <th class="quantity" style="width: 50px;">{{t(k="label.quantity",f="Quantity")}}</th>
-                <th class="pack" style="width: 50px;">{{t(k="report.pack-size",f="Pack size")}}</th>
-                <th class="batch" style="width: 50px;">{{t(k="label.batch", f="Batch")}}</th>
-                <th class="expiry" style="width: 80px;">{{t(k="label.expiry",f="Expiry")}}</th>
-                <th class="sell_price" style="width: 50px;">{{t(k="label.cost-price",f="Cost Price")}}</th>
-                <th class="cost_price" style="width: 80px;">{{t(k="label.sell-price",f="Sell Price")}}</th>
-                <th class="total_extension" style="width: 50px;">{{t(k="report.extension",f="Extension")}}</th>
-=======
                 <th class="location_code" style="width: 80px;">{{t(k="label.location",f="Location")}}</th>
                 <th class="location_code" style="width: 50px;">{{t(k="report.item-code",f="Item code")}}</th>
                 <th class="item_name" style="width: 350px;">{{t(k="report.item-name", f="Item name")}}</th>
@@ -44,7 +32,6 @@
                 <th class="cost_price" style="width: 80px;">{{t(k="description.pack-cost",f="Cost price per pack")}}</th>
                 <th class="cost_price" style="width: 80px;">{{t(k="label.cost-per-unit",f="Cost per unit")}}</th>
                 <th class="total_extension" style="width: 50px;">{{t(k="label.line-total",f="Line total")}}</th>
->>>>>>> 3595fbe0
             </tr>
         </thead>
         {% for line in data.invoiceLines.nodes -%}
