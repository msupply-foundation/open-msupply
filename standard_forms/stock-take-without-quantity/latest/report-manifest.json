--- conflicted
+++ resolved
@@ -1,10 +1,6 @@
 {
   "is_custom": false,
-<<<<<<< HEAD
-  "version": "2.5.1",
-=======
   "version": "2.6.1",
->>>>>>> 3595fbe0
   "code": "stock-take-without-quantity",
   "context": "STOCKTAKE",
   "name": "Stocktake without Quantity",
