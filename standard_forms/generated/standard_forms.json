--- conflicted
+++ resolved
@@ -9,7 +9,9 @@
           "template": "template.html",
           "header": "header.html",
           "footer": "footer.html",
-          "query": ["requisitionQuery.graphql"],
+          "query": [
+            "requisitionQuery.graphql"
+          ],
           "convert_data": null,
           "custom_wasm_function": null
         },
@@ -66,7 +68,9 @@
           "template": "template.html",
           "header": "header.html",
           "footer": "footer.html",
-          "query": ["query_default"],
+          "query": [
+            "query_default"
+          ],
           "convert_data": null,
           "custom_wasm_function": null
         },
@@ -120,7 +124,9 @@
           "template": "template.html",
           "header": "header.html",
           "footer": "footer.html",
-          "query": ["query_default"],
+          "query": [
+            "query_default"
+          ],
           "convert_data": null,
           "custom_wasm_function": null
         },
@@ -174,7 +180,9 @@
           "template": "template.html",
           "header": "header.html",
           "footer": "footer.html",
-          "query": ["repack.graphql"],
+          "query": [
+            "repack.graphql"
+          ],
           "convert_data": null,
           "custom_wasm_function": null
         },
@@ -231,7 +239,9 @@
           "template": "template.html",
           "header": "header.html",
           "footer": null,
-          "query": ["StockVarianceQuery.graphql"],
+          "query": [
+            "StockVarianceQuery.graphql"
+          ],
           "convert_data": null,
           "custom_wasm_function": null
         },
@@ -281,7 +291,9 @@
           "template": "template.html",
           "header": "header.html",
           "footer": "footer.html",
-          "query": ["picklist.graphql"],
+          "query": [
+            "picklist.graphql"
+          ],
           "convert_data": null,
           "custom_wasm_function": null
         },
@@ -338,7 +350,9 @@
           "template": "template.html",
           "header": "header.html",
           "footer": "footer.html",
-          "query": ["picklist.graphql"],
+          "query": [
+            "picklist.graphql"
+          ],
           "convert_data": null,
           "custom_wasm_function": null
         },
@@ -395,7 +409,9 @@
           "template": "template.html",
           "header": "header.html",
           "footer": "footer.html",
-          "query": ["inbound.graphql"],
+          "query": [
+            "inbound.graphql"
+          ],
           "convert_data": null,
           "custom_wasm_function": null
         },
@@ -452,7 +468,9 @@
           "template": "template.html",
           "header": "header.html",
           "footer": "footer.html",
-          "query": ["inbound.graphql"],
+          "query": [
+            "inbound.graphql"
+          ],
           "convert_data": null,
           "custom_wasm_function": null
         },
@@ -509,23 +527,14 @@
           "template": "template.html",
           "header": "header.html",
           "footer": "footer.html",
-          "query": ["outbound.graphql"],
-          "convert_data": null,
-          "custom_wasm_function": null
-        },
-        "entries": {
-<<<<<<< HEAD
-          "outbound.graphql": {
-            "type": "GraphGLQuery",
-            "data": {
-              "query": "query InvoiceQuery(\n  $storeId: String!\n  $dataId: String!\n  $sort: PrintReportSortInput\n) {\n  invoice(storeId: $storeId, id: $dataId) {\n    ... on InvoiceNode {\n      id\n      otherPartyId\n      comment\n      status\n      invoiceNumber\n      theirReference\n      createdDatetime\n      pickedDatetime\n      shippedDatetime\n      deliveredDatetime\n      allocatedDatetime\n      otherPartyName\n      type\n      pricing {\n        serviceTotalAfterTax\n        serviceTotalBeforeTax\n        stockTotalAfterTax\n        stockTotalBeforeTax\n        taxPercentage\n        totalAfterTax\n        totalBeforeTax\n      }\n      otherParty(storeId: $storeId) {\n        name\n        id\n        isSupplier\n        isCustomer\n        code\n        address1\n        address2\n      }\n      user {\n        username\n      }\n    }\n    ... on NodeError {\n      __typename\n      error {\n        description\n      }\n    }\n  }\n  invoiceLines(storeId: $storeId, invoiceId: $dataId, reportSort: $sort) {\n    ... on InvoiceLineConnector {\n      nodes {\n        id\n        itemId\n        itemCode\n        itemName\n        item {\n          unitName\n        }\n        packSize\n        expiryDate\n        batch\n        numberOfPacks\n        packSize\n        sellPricePerPack\n        costPricePerPack\n        pricing {\n          serviceTotalAfterTax\n          serviceTotalBeforeTax\n          stockTotalAfterTax\n          stockTotalBeforeTax\n          taxPercentage\n          totalAfterTax\n          totalBeforeTax\n        }\n      }\n    }\n  }\n  store(id: $storeId) {\n    ... on StoreNode {\n      code\n      storeName\n      logo\n      id\n      name(storeId: $storeId) {\n        address1\n        address2\n        chargeCode\n        code\n        comment\n        country\n        email\n        name\n        phone\n        website\n      }\n    }\n  }\n}",
-              "variables": null
-            }
-          },
-          "template.html": {
-=======
-          "footer.html": {
->>>>>>> fda235a9
+          "query": [
+            "outbound.graphql"
+          ],
+          "convert_data": null,
+          "custom_wasm_function": null
+        },
+        "entries": {
+          "footer.html": {
             "type": "TeraTemplate",
             "data": {
               "output": "Html",
@@ -577,7 +586,9 @@
           "template": "template.html",
           "header": "header.html",
           "footer": "footer.html",
-          "query": ["outbound.graphql"],
+          "query": [
+            "outbound.graphql"
+          ],
           "convert_data": null,
           "custom_wasm_function": null
         },
@@ -634,7 +645,9 @@
           "template": "template.html",
           "header": "header.html",
           "footer": "footer.html",
-          "query": ["StocktakeDetailQuery.graphql"],
+          "query": [
+            "StocktakeDetailQuery.graphql"
+          ],
           "convert_data": null,
           "custom_wasm_function": null
         },
