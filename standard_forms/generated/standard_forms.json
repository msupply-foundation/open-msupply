--- conflicted
+++ resolved
@@ -9,15 +9,11 @@
           "template": "template.html",
           "header": "header.html",
           "footer": "footer.html",
-          "query": [
-            "requisitionQuery.graphql"
-          ],
-          "convert_data": null,
-          "custom_wasm_function": null
-        },
-        "entries": {
-<<<<<<< HEAD
-=======
+          "query": ["requisitionQuery.graphql"],
+          "convert_data": null,
+          "custom_wasm_function": null
+        },
+        "entries": {
           "requisition.css": {
             "type": "Resource",
             "data": "body { \n    font-family: Tahoma; \n  }\n  table {\n    font-size: 8pt;\n    margin-left: 8px;\n    width: 100%;\n}\n\n.container {\n    width: 98%;\n}\n\n.header_supplied_section {\n    border-bottom: 0.5px solid black;\n    padding-top: 1pt;\n} \n\n.header_date_section {\n    border-bottom: 0.5px solid black;\n    padding-top: 1pt;\n}\n\n.align_right {\n    text-align: right;\n}\n\n.number_columns {\n    text-align: right;\n}\n\n.item_code, .item_name {\n    text-align: left;\n}\n\n.body_section thead tr th {\n    border-bottom: 0.5px solid black;\n}\n\n.body_section tr td {\n    border-bottom: 0.5px solid black;\n}\n\nhr {\n    margin-left: 8px; \n    border: 0.1px solid black;\n} \n\nheader {\n    width: 100%;\n    height: 1.5cm;\n}\nfooter { display: none; }\n@media print {\n  footer, table.paging tfoot td  { height: 0; }\n}"
@@ -36,7 +32,6 @@
               "template": "<style>\n  {% include \"requisition.css\" %}\n</style>\n<div style=\"font-size: 10px; text-align: center; width: 98%\">\n  <table style=\"width: 98%; height: 98%\">\n    <tr>\n      <td style=\"padding-left: 8px\">\n        <img src=\"{{data.store.logo}}\"/>\n      </td>\n      <td>\n        <span style=\"text-align: center; font-size: 9pt; font-weight: bold\">{{data.store.storeName}}</span><br />\n        <span style=\"text-align: center; font-size: 7pt\">{{data.store.name.address1}}</span><br />\n        <span style=\"text-align: center; font-size: 6pt\">{{data.store.name.address2}}</span>\n      </td>\n      <td style=\"padding-left: 8px\">\n        <span style=\"text-align: right; font-weight: bold; font-size: 7pt; float: right; margin-left: 20px;\">{{t(k=\"label.requisition\",f=\"Requisition\")}} #: {{ data.requisition.requisitionNumber | default(value='')}}</span>\n      </td>\n    </tr>\n  </table>\n</div>\n"
             }
           },
->>>>>>> f4c8fcc2
           "requisitionQuery.graphql": {
             "type": "GraphGLQuery",
             "data": {
@@ -54,23 +49,6 @@
               "output": "Html",
               "template": "{% macro dateOrNA(datetime) %}\n{% if datetime %}{{ datetime | date(format=\"%d/%m/%Y\") }}{% else %}{{t(k=\"messages.not-applicable\", f=\"N/A\")}}{% endif\n%}\n{% endmacro input %}\n\n<div class=\"container\">\n  <hr />\n  <table class=\"header_supplied_section\">\n    <tr>\n      <td>{{t(k=\"report.requested-from\", f=\"Requested from\")}}:</td>\n      <td class=\"align_right\">{{t(k=\"report.status\", f=\"Status\")}}: {{ data.requisition.status }}</td>\n    </tr>\n\n    <tr>\n      <td><b>{{ data.requisition.otherPartyName }}</b></td>\n      <td class=\"align_right\">{{t(k=\"report.our-ref\", f=\"Our ref\")}}: {{ data.requisition.theirReference }}</td>\n    </tr>\n\n    <tr>\n      <td>{{ data.requisition.otherParty.address1}}<br>{{ data.requisition.otherParty.address2}}<br>{{\n        data.requisition.otherParty.country}}</td>\n      <td class=\"align_right\">\n        {{t(k=\"report.confirmed-date\", f=\"Confirmed date\")}}: {{\n        self::dateOrNA(datetime=data.requisition.finalisedDatetime) }}\n      </td>\n    </tr>\n  </table>\n\n  <table class=\"header_date_section\">\n    <tr>\n      <td></td>\n      <td class=\"align_right\">{{t(k=\"report.printed-date\",f=\"Printed date\")}}: {{ now() | date(format=\"%d/%m/%Y\") }}\n      </td>\n    </tr>\n\n    <tr>\n      <td>{{t(k=\"report.requisition-category-message\", f=\"Requisition Category: Category Value\")}}</td>\n      <td id=\"date\" class=\"align_right\">{{t(k=\"report.authorized-by\", f=\"Authorized by\")}}:</td>\n    </tr>\n\n    <tr>\n      <td>{{t(k=\"report.comments\", f=\"Comments\")}}: {{ data.requisition.comment }}</td>\n      <td class=\"align_right\">{{t(k=\"report.collected-by\", f=\"Collected by\")}}:</td>\n    </tr>\n  </table>\n\n  <table class=\"body_section\" cellpadding=\"2\" cellspacing=\"0\">\n    <thead>\n      <tr class=\"body_column_label\">\n        <th class=\"number_columns\" style=\"width: 5%\">{{t(k=\"report.line\", f=\"Line\")}}</th>\n        <th class=\"item_code\" style=\"width: 7%\">{{t(k=\"report.item-code\", f=\"Item code\")}}</th>\n        <th class=\"item_name\" style=\"width: 25%\">{{t(k=\"report.item-name\", f=\"Item name\")}}</th>\n        <th class=\"number_columns\" style=\"width: 7%\">{{t(k=\"report.stock-on-hand\", f=\"Stock on hand\")}}</th>\n        <th class=\"number_columns\" style=\"width: 10%\">{{t(k=\"report.AMC\", f=\"AMC\")}}</th>\n        <th class=\"number_columns\" style=\"width: 8%\">{{t(k=\"label.months-of-stock\", f=\"MOS\")}}</th>\n        <th class=\"number_columns\" style=\"width: 8%\">{{t(k=\"report.suggested-qty\", f=\"Suggested Qty\")}}</th>\n        <th class=\"number_columns\" style=\"width: 7%\">{{t(k=\"report.requested-qty\", f=\"Requested Qty\")}}</th>\n      </tr>\n    </thead>\n    <tbody>\n      {% for line in data.requisition.lines.nodes -%}\n      <tr class=\"body_value\">\n        <td class=\"number_columns\" style=\"width: 5%\">{{ loop.index }}</td>\n        <td class=\"item_code\" style=\"width: 7%\">{{ line.item.code }}</td>\n        <td class=\"item_name\" style=\"width: 25%\">{{ line.item.name }}</td>\n        <td class=\"number_columns\" style=\"width: 8%\">{{ line.itemStats.stockOnHand }}</td>\n        <td class=\"number_columns\" style=\"width: 10%\">{{\n          line.itemStats.averageMonthlyConsumption | round(precision=2) }}</td>\n        <td class=\"number_columns\" style=\"width: 8%\">{{\n          line.itemStats.monthsOfStockOnHand | default(value=0) | round(precision=2) }}</td>\n        <td class=\"number_columns\" style=\"width: 8%\">{{ line.suggestedQuantity }}</td>\n        <td class=\"number_columns\" style=\"width: 8%\">{{ line.requestedQuantity }}</td>\n      </tr>\n      {%- endfor %}\n    </tbody>\n  </table>\n</div>"
             }
-<<<<<<< HEAD
-          },
-          "header.html": {
-            "type": "TeraTemplate",
-            "data": {
-              "output": "Html",
-              "template": "<style>\n  {% include \"requisition.css\" %}\n</style>\n<div style=\"font-size: 10px; text-align: center; width: 98%\">\n  <table style=\"width: 98%; height: 98%\">\n    <tr>\n      <td style=\"padding-left: 8px\">\n        <img src=\"{{data.store.logo}}\"/>\n      </td>\n      <td>\n        <span style=\"text-align: center; font-size: 9pt; font-weight: bold\">{{data.store.storeName}}</span><br />\n        <span style=\"text-align: center; font-size: 7pt\">{{data.store.name.address1}}</span><br />\n        <span style=\"text-align: center; font-size: 6pt\">{{data.store.name.address2}}</span>\n      </td>\n      <td style=\"padding-left: 8px\">\n        <span style=\"text-align: right; font-weight: bold; font-size: 7pt; float: right; margin-left: 20px;\">{{t(k=\"label.requisition\",f=\"Requisition\")}} #: {{ data.requisition.requisitionNumber | default(value='')}}</span>\n      </td>\n    </tr>\n  </table>\n</div>\n"
-            }
-          },
-          "footer.html": {
-            "type": "TeraTemplate",
-            "data": {
-              "output": "Html",
-              "template": "<div style=\"font-size: 10px; padding-top: 8px; text-align: center; width: 100%\"></div>\n"
-            }
-=======
->>>>>>> f4c8fcc2
           }
         }
       },
@@ -92,9 +70,7 @@
           "template": "template.html",
           "header": "header.html",
           "footer": "footer.html",
-          "query": [
-            "query_default"
-          ],
+          "query": ["query_default"],
           "convert_data": null,
           "custom_wasm_function": null
         },
@@ -114,21 +90,12 @@
             "type": "DefaultQuery",
             "data": "Stocktake"
           },
-<<<<<<< HEAD
-          "stocktake.css": {
-            "type": "Resource",
-            "data": "@media print{\n    @page {\n        size: portrait\n    }\n}\n\n.container {\n    display: flex;\n    align-items: center;\n    justify-content: center;\n    margin: auto;\n    padding: 0 25px 0 20px;\n}\n\n.bold {\n\tfont-weight: 900;\n}\n\n.main-table {\n\talign-items: center;\n\tjustify-content: center;\n\tfont-size: 12px;\n}\n\n.stocktake-wrapper {\n    max-width: 100%;\n    width: 900px;\n}\n\n.stocktake-wrapper .main-table .table-header {\n    border-bottom: 0.5px solid black;\n}\n\n.stocktake-wrapper .main-table .table-header .row {\n\tfont-size: 13px;\n\tborder-bottom: 0px;\t\n}\n\n.stocktake-wrapper .main-table .row {\n\tdisplay: flex;\n}\n\n.stocktake-wrapper .main-table .row .col {\n\tpadding: 3px;\n}\n\n.stocktake-wrapper .main-table .row .col-location {\n    width: 10%;\n}\n\n.stocktake-wrapper .main-table .row .col-item-code {\n    width: 15%;\n}\n\n.stocktake-wrapper .main-table .row .col-item-name {\n    width: 30%;\n}\n\n.stocktake-wrapper .main-table .row .col-batch {\n    width: 5%;\n}\n\n.stocktake-wrapper .main-table .row .col-expiry-date {\n    width: 15%;\n\ttext-align: right;\n}\n\n.stocktake-wrapper .main-table .row .col-packsize {\n    width: 5%;\n    text-align: right;\n}\n\n.stocktake-wrapper .main-table .row .col-quantity {\n    width: 10%;\n    text-align: right;\n}\n\n.stocktake-wrapper .main-table .row .col-actual-stock {\n    width: 10%;\n\ttext-align: right;\n}\n"
-          },
-=======
->>>>>>> f4c8fcc2
           "footer.html": {
             "type": "TeraTemplate",
             "data": {
               "output": "Html",
               "template": "<div style=\"font-size: 10px; padding-top: 8px; text-align: center; width: 100%;\">\n    </span>{{t(k=\"report.page\",f=\"Page\")}}: <span class=\"pageNumber\"></span>\n</div>\n"
             }
-<<<<<<< HEAD
-=======
           },
           "template.html": {
             "type": "TeraTemplate",
@@ -136,7 +103,6 @@
               "output": "Html",
               "template": "<style>\n    {% include \"stocktake.css\" %}\n</style>\n<div class=\"container\">\n    <div class=\"stocktake-wrapper\">\n        <div class=\"main-table\">\n            <div class=\"table-header\">\n                <div class=\"row\">\n                <div class=\"bold col col-location\">{{t(k=\"label.location\", f=\"Location\")}}</div>\n                <div class=\"bold col col-item-code\">{{t(k=\"label.code\", f=\"Code\")}}</div>\n                <div class=\"bold col col-item-name\">{{t(k=\"report.item-name\", f=\"Item name\")}}</div>\n                <div class=\"bold col col-batch\">{{t(k=\"label.batch\", f=\"batch\")}}</div>\n                <div class=\"bold col col-expiry-date\">{{t(k=\"label.expiry\", f=\"Expiry\")}}</div>\n                <div class=\"bold col col-packsize\">{{t(k=\"report.pack-size\",f=\"Pack size\")}}</div>\n                <div class=\"bold col col-actual-stock\">{{t(k=\"report.actual-stock\",f=\"Actual Stock\")}}</div>\n                </div>\n            </div>\n            <div class=\"table-body\">\n                {% for line in data.stocktakeLines.nodes -%}\n                <div class=\"row\">\n                    <div class=\"col col-location\">\n                        {% if line.location.code %}\n                            {{ line.location.code }}\n                        {% endif %}\n                    </div>\n                    <div class=\"col col-item-code\">{{ line.item.code }}</div>\n                    <div class=\"col col-item-name\">{{ line.item.name }}</div>\n                    <div class=\"col col-batch\">{{ line.batch }}</div>\n                    <div class=\"col col-expiry-date\">\n                        {% if line.expiryDate %}\n                            {{ line.expiryDate | date(format=\"%d/%m/%Y\") }}\n                        {% endif %}\n                    </div>\n                    <div class=\"col col-packsize\">{{ line.packSize }}</div>\n                    <div class=\"col col-actual-stock\">.....................</div>\n                </div>\n                {%- endfor %}\n            </div>\n        </div>\n    </div>\n</div>\n"
             }
->>>>>>> f4c8fcc2
           }
         }
       },
@@ -158,9 +124,7 @@
           "template": "template.html",
           "header": "header.html",
           "footer": "footer.html",
-          "query": [
-            "query_default"
-          ],
+          "query": ["query_default"],
           "convert_data": null,
           "custom_wasm_function": null
         },
@@ -172,8 +136,6 @@
               "template": "<style>\n    {% include \"stocktake.css\" %}\n</style>\n<div class=\"container\">\n    <div class=\"stocktake-wrapper\">\n        <div class=\"main-table\">\n            <div class=\"table-header\">\n                <div class=\"row\">\n                    <div class=\"bold col col-location\">{{t(k=\"label.location\",f=\"Location\")}}</div>\n                    <div class=\"bold col col-item-code\">{{t(k=\"label.code\", f=\"Code\")}}</div>\n                    <div class=\"bold col col-item-name\">{{t(k=\"report.item-name\",f=\"Item name\")}}</div>\n                    <div class=\"bold col col-batch\">{{t(k=\"label.batch\", f=\"Batch\")}}</div>\n                    <div class=\"bold col col-expiry-date\">{{t(k=\"report.expiry-date\",f=\"Expiry date\")}}</div>\n                    <div class=\"bold col col-packsize\">{{t(k=\"report.pack-size\",f=\"Pack size\")}}</div>\n                    <div class=\"bold col col-packsize\">{{t(k=\"report.quan\",f=\"Quan\")}}</div>\n                    <div class=\"bold col col-actual-stock\">{{t(k=\"report.actual\",f=\"Actual\")}}</div>\n                </div>\n            </div>\n            <div class=\"table-body\">\n                {% for line in data.stocktakeLines.nodes -%}\n                <div class=\"row\">\n                    <div class=\"col col-location\">\n                        {% if line.location.code %}\n                            {{ line.location.code }}\n                        {% endif %}\n                    </div>\n                    <div class=\"col col-item-code\">{{ line.item.code }}</div>\n                    <div class=\"col col-item-name\">{{ line.item.name }}</div>\n                    <div class=\"col col-batch\">{{ line.batch }}</div>\n                    <div class=\"col col-expiry-date\">\n                        {% if line.expiryDate %}\n                            {{ line.expiryDate | date(format=\"%d/%m/%Y\") }}\n                        {% endif %}\n                    </div>\n                    <div class=\"col col-packsize\">{{ line.packSize }}</div>\n                    <div class=\"col col-quantity\">{{ line.countedNumberOfPacks }}</div>\n                    <div class=\"col col-actual-stock\">.....................</div>\n                </div>\n                {%- endfor %}\n            </div>\n        </div>\n    </div>\n</div>\n"
             }
           },
-<<<<<<< HEAD
-=======
           "header.html": {
             "type": "TeraTemplate",
             "data": {
@@ -185,7 +147,6 @@
             "type": "DefaultQuery",
             "data": "Stocktake"
           },
->>>>>>> f4c8fcc2
           "footer.html": {
             "type": "TeraTemplate",
             "data": {
@@ -193,20 +154,6 @@
               "template": "<div style=\"font-size: 10px; padding-top: 8px; text-align: center; width: 100%;\">\n    </span>{{t(k=\"report.page\",f=\"Page\")}}: <span class=\"pageNumber\"></span>\n</div>\n"
             }
           },
-<<<<<<< HEAD
-          "query_default": {
-            "type": "DefaultQuery",
-            "data": "Stocktake"
-          },
-          "template.html": {
-            "type": "TeraTemplate",
-            "data": {
-              "output": "Html",
-              "template": "<style>\n    {% include \"stocktake.css\" %}\n</style>\n<div class=\"container\">\n    <div class=\"stocktake-wrapper\">\n        <div class=\"main-table\">\n            <div class=\"table-header\">\n                <div class=\"row\">\n                    <div class=\"bold col col-location\">{{t(k=\"label.location\",f=\"Location\")}}</div>\n                    <div class=\"bold col col-item-code\">{{t(k=\"label.code\", f=\"Code\")}}</div>\n                    <div class=\"bold col col-item-name\">{{t(k=\"report.item-name\",f=\"Item name\")}}</div>\n                    <div class=\"bold col col-batch\">{{t(k=\"label.batch\", f=\"Batch\")}}</div>\n                    <div class=\"bold col col-expiry-date\">{{t(k=\"report.expiry-date\",f=\"Expiry date\")}}</div>\n                    <div class=\"bold col col-packsize\">{{t(k=\"report.pack-size\",f=\"Pack size\")}}</div>\n                    <div class=\"bold col col-packsize\">{{t(k=\"report.quan\",f=\"Quan\")}}</div>\n                    <div class=\"bold col col-actual-stock\">{{t(k=\"report.actual\",f=\"Actual\")}}</div>\n                </div>\n            </div>\n            <div class=\"table-body\">\n                {% for line in data.stocktakeLines.nodes -%}\n                <div class=\"row\">\n                    <div class=\"col col-location\">\n                        {% if line.location.code %}\n                            {{ line.location.code }}\n                        {% endif %}\n                    </div>\n                    <div class=\"col col-item-code\">{{ line.item.code }}</div>\n                    <div class=\"col col-item-name\">{{ line.item.name }}</div>\n                    <div class=\"col col-batch\">{{ line.batch }}</div>\n                    <div class=\"col col-expiry-date\">\n                        {% if line.expiryDate %}\n                            {{ line.expiryDate | date(format=\"%d/%m/%Y\") }}\n                        {% endif %}\n                    </div>\n                    <div class=\"col col-packsize\">{{ line.packSize }}</div>\n                    <div class=\"col col-quantity\">{{ line.countedNumberOfPacks }}</div>\n                    <div class=\"col col-actual-stock\">.....................</div>\n                </div>\n                {%- endfor %}\n            </div>\n        </div>\n    </div>\n</div>\n"
-            }
-          },
-=======
->>>>>>> f4c8fcc2
           "stocktake.css": {
             "type": "Resource",
             "data": "@media print{\n    @page {\n        size: portrait\n    }\n}\n\n.container {\n    display: flex;\n    align-items: center;\n    justify-content: center;\n    margin: auto;\n    padding: 0 25px 0 20px;\n}\n\n.bold {\n\tfont-weight: 900;\n}\n\n.main-table {\n\talign-items: center;\n\tjustify-content: center;\n\tfont-size: 12px;\n}\n\n.stocktake-wrapper {\n    max-width: 100%;\n    width: 900px;\n}\n\n.stocktake-wrapper .main-table .table-header {\n    border-bottom: 0.5px solid black;\n}\n\n.stocktake-wrapper .main-table .table-header .row {\n\tfont-size: 13px;\n\tborder-bottom: 0px;\t\n}\n\n.stocktake-wrapper .main-table .row {\n\tdisplay: flex;\n}\n\n.stocktake-wrapper .main-table .row .col {\n\tpadding: 3px;\n}\n\n.stocktake-wrapper .main-table .row .col-location {\n    width: 10%;\n}\n\n.stocktake-wrapper .main-table .row .col-item-code {\n    width: 15%;\n}\n\n.stocktake-wrapper .main-table .row .col-item-name {\n    width: 30%;\n}\n\n.stocktake-wrapper .main-table .row .col-batch {\n    width: 5%;\n}\n\n.stocktake-wrapper .main-table .row .col-expiry-date {\n    width: 15%;\n\ttext-align: right;\n}\n\n.stocktake-wrapper .main-table .row .col-packsize {\n    width: 5%;\n    text-align: right;\n}\n\n.stocktake-wrapper .main-table .row .col-quantity {\n    width: 10%;\n    text-align: right;\n}\n\n.stocktake-wrapper .main-table .row .col-actual-stock {\n    width: 10%;\n\ttext-align: right;\n}\n"
@@ -231,61 +178,42 @@
           "template": "template.html",
           "header": "header.html",
           "footer": "footer.html",
-          "query": [
-            "repack.graphql"
-          ],
-          "convert_data": null,
-          "custom_wasm_function": null
-        },
-        "entries": {
-          "footer.html": {
-<<<<<<< HEAD
+          "query": ["repack.graphql"],
+          "convert_data": null,
+          "custom_wasm_function": null
+        },
+        "entries": {
+          "footer.html": {
             "type": "TeraTemplate",
             "data": {
               "output": "Html",
               "template": "<div style=\"font-size: 10px; padding-top: 8px; text-align: right; width: 100%;\">\n    <span class=\"pageNumber\"></span>\n</div>"
             }
           },
-          "header.html": {
-=======
->>>>>>> f4c8fcc2
+          "style.css": {
+            "type": "Resource",
+            "data": "@media print {\n    @page {\n        size: A4 landscape\n    }\n}\n\n.header_image_section,\n.body_section {\n    margin-left: 8px;\n    width: 100%;\n}\n\n.repack_details {\n    white-space: nowrap;\n    font-family: Tahoma;\n    font-size: 8pt;\n}\n\n.header_item_details {\n    font-family: Tahoma;\n    font-size: 8pt;\n    border-bottom: 0.5px solid black;\n    padding-top: 1pt;\n    margin-left: 8px;\n    width: 100%;\n}\n\n.header_image_section {\n    width: 100%;\n    font-family: Tahoma;\n    font-size: 8pt;\n    border-bottom: 0.5px solid black;\n    padding-top: 8pt;\n    font-family: Tahoma;\n}\n\n.header_section_field_right {\n    text-align: right;\n    font-family: Tahoma;\n    font-size: 8pt;\n}\n\n.location\n.pack\n.batch\n.quantity {\n    text-align: right;\n    font-family: Tahoma;\n    font-size: 8pt;\n}\n\n.body_section,\n.body_total_section {\n    width: 100%;\n    font-family: Tahoma;\n    font-size: 8pt;\n    text-align: right;\n}\n\n.body_section tr.body_column_header th {\n    border-bottom: 0.5px solid black;\n    text-align: center;\n}\n\n.body_section tr.body_column_label th {\n    border-bottom: 0.5px solid black;\n}\n\n.body_value td {\n    border-bottom: 0.5px solid black;\n}\n\nhr {\n    width: 100%;\n    margin-left: 8px;\n    border: 0.1px solid black;\n}\n\n.pageNumber::after {\n    font-family: Tahoma;\n    font-size: 8pt;\n    counter-increment: page;\n    content: \"Page \" counter(page);\n} "
+          },
+          "repack.graphql": {
+            "type": "GraphGLQuery",
+            "data": {
+              "query": "query repack($dataId: String!, $storeId: String!) {\n  repack(invoiceId: $dataId, storeId: $storeId) {\n    ... on RepackNode {\n      id\n      datetime\n      repackId\n      batch\n      invoice {\n        id\n        invoiceNumber\n        status\n      }\n      from {\n        location {\n          id\n          code\n          name\n        }\n        packSize\n        numberOfPacks\n        stockLine {\n          id\n          item {\n            id\n            name\n            code\n          }\n        }\n      }\n      to {\n        location {\n          id\n          code\n          name\n          onHold\n        }\n        packSize\n        numberOfPacks\n      }\n    }\n  }\n  store(id: $storeId) {\n    ... on StoreNode {\n      code\n      storeName\n      logo\n      id\n      name(storeId: $storeId) {\n        address1\n        address2\n        chargeCode\n        code\n        comment\n        country\n        email\n        name\n        phone\n        website\n      }\n    }\n  }\n}\n",
+              "variables": null
+            }
+          },
+          "header.html": {
             "type": "TeraTemplate",
             "data": {
               "output": "Html",
               "template": "<div style=\"font-size: 10px; padding-top: 8px; text-align: center; width: 98%\">\n  <table class=\"header_image_section\" style=\"width: 98%; height: 98%\">\n    <tr>\n      <td>\n        <img style=\"display: block; width: 25%\" src=\"{{data.store.logo}}\" />\n      </td>\n      <td style=\"width: 350px\">\n        <span\n          style=\"\n            text-align: center;\n            font-size: 9pt;\n            font-weight: bold;\n            font-family: Tahoma;\n          \"\n          >{{ data.store.storeName }}</span\n        ><br />\n        <span style=\"text-align: center; font-size: 7pt; font-family: Tahoma\"\n          >{{ data.store.name.address1 }}</span\n        ><br />\n        <span style=\"text-align: center; font-size: 6pt; font-family: Tahoma\"\n          >{{ data.store.name.address2 }}</span\n        >\n      </td>\n      <td style=\"padding-left: 8px\">\n        <span\n          class=\"repack_details\"\n          style=\"\n            text-align: right;\n            font-weight: bold;\n            font-size: 7pt;\n            float: right;\n            margin-left: 20px;\n          \"\n        >\n          <div>{{t(k=\"label.repack\",f=\"Repack\")}} #: {{ data.repack.invoice.invoiceNumber }}</div>\n          <div>{{t(k=\"report.status\", f=\"Status\")}}: {{ data.repack.invoice.status }}</div>\n          <div>\n            {{t(k=\"report.confirmed-date\", f=\"Confirmed date\")}}: {{ data.repack.datetime | date(format=\"%d/%m/%Y\") }}\n          </div>\n        </span>\n      </td>\n    </tr>\n  </table>\n</div>\n"
             }
           },
-          "style.css": {
-            "type": "Resource",
-            "data": "@media print {\n    @page {\n        size: A4 landscape\n    }\n}\n\n.header_image_section,\n.body_section {\n    margin-left: 8px;\n    width: 100%;\n}\n\n.repack_details {\n    white-space: nowrap;\n    font-family: Tahoma;\n    font-size: 8pt;\n}\n\n.header_item_details {\n    font-family: Tahoma;\n    font-size: 8pt;\n    border-bottom: 0.5px solid black;\n    padding-top: 1pt;\n    margin-left: 8px;\n    width: 100%;\n}\n\n.header_image_section {\n    width: 100%;\n    font-family: Tahoma;\n    font-size: 8pt;\n    border-bottom: 0.5px solid black;\n    padding-top: 8pt;\n    font-family: Tahoma;\n}\n\n.header_section_field_right {\n    text-align: right;\n    font-family: Tahoma;\n    font-size: 8pt;\n}\n\n.location\n.pack\n.batch\n.quantity {\n    text-align: right;\n    font-family: Tahoma;\n    font-size: 8pt;\n}\n\n.body_section,\n.body_total_section {\n    width: 100%;\n    font-family: Tahoma;\n    font-size: 8pt;\n    text-align: right;\n}\n\n.body_section tr.body_column_header th {\n    border-bottom: 0.5px solid black;\n    text-align: center;\n}\n\n.body_section tr.body_column_label th {\n    border-bottom: 0.5px solid black;\n}\n\n.body_value td {\n    border-bottom: 0.5px solid black;\n}\n\nhr {\n    width: 100%;\n    margin-left: 8px;\n    border: 0.1px solid black;\n}\n\n.pageNumber::after {\n    font-family: Tahoma;\n    font-size: 8pt;\n    counter-increment: page;\n    content: \"Page \" counter(page);\n} "
-          },
-          "repack.graphql": {
-            "type": "GraphGLQuery",
-            "data": {
-              "query": "query repack($dataId: String!, $storeId: String!) {\n  repack(invoiceId: $dataId, storeId: $storeId) {\n    ... on RepackNode {\n      id\n      datetime\n      repackId\n      batch\n      invoice {\n        id\n        invoiceNumber\n        status\n      }\n      from {\n        location {\n          id\n          code\n          name\n        }\n        packSize\n        numberOfPacks\n        stockLine {\n          id\n          item {\n            id\n            name\n            code\n          }\n        }\n      }\n      to {\n        location {\n          id\n          code\n          name\n          onHold\n        }\n        packSize\n        numberOfPacks\n      }\n    }\n  }\n  store(id: $storeId) {\n    ... on StoreNode {\n      code\n      storeName\n      logo\n      id\n      name(storeId: $storeId) {\n        address1\n        address2\n        chargeCode\n        code\n        comment\n        country\n        email\n        name\n        phone\n        website\n      }\n    }\n  }\n}\n",
-              "variables": null
-            }
-          },
-          "style.css": {
-            "type": "Resource",
-            "data": "@media print {\n    @page {\n        size: A4 landscape\n    }\n}\n\n.header_image_section,\n.body_section {\n    margin-left: 8px;\n    width: 100%;\n}\n\n.repack_details {\n    white-space: nowrap;\n    font-family: Tahoma;\n    font-size: 8pt;\n}\n\n.header_item_details {\n    font-family: Tahoma;\n    font-size: 8pt;\n    border-bottom: 0.5px solid black;\n    padding-top: 1pt;\n    margin-left: 8px;\n    width: 100%;\n}\n\n.header_image_section {\n    width: 100%;\n    font-family: Tahoma;\n    font-size: 8pt;\n    border-bottom: 0.5px solid black;\n    padding-top: 8pt;\n    font-family: Tahoma;\n}\n\n.header_section_field_right {\n    text-align: right;\n    font-family: Tahoma;\n    font-size: 8pt;\n}\n\n.location\n.pack\n.batch\n.quantity {\n    text-align: right;\n    font-family: Tahoma;\n    font-size: 8pt;\n}\n\n.body_section,\n.body_total_section {\n    width: 100%;\n    font-family: Tahoma;\n    font-size: 8pt;\n    text-align: right;\n}\n\n.body_section tr.body_column_header th {\n    border-bottom: 0.5px solid black;\n    text-align: center;\n}\n\n.body_section tr.body_column_label th {\n    border-bottom: 0.5px solid black;\n}\n\n.body_value td {\n    border-bottom: 0.5px solid black;\n}\n\nhr {\n    width: 100%;\n    margin-left: 8px;\n    border: 0.1px solid black;\n}\n\n.pageNumber::after {\n    font-family: Tahoma;\n    font-size: 8pt;\n    counter-increment: page;\n    content: \"Page \" counter(page);\n} "
-          },
           "template.html": {
             "type": "TeraTemplate",
             "data": {
               "output": "Html",
               "template": "<style>\n    {% include \"style.css\" %}\n</style>\n\n<table class=\"header_item_details\">\n    <tr>\n        <td class=\"header_section_field_right\">{{t(k=\"report.item-code\", f=\"Item code\")}}: {{ data.repack.from.stockLine.item.code }}</td>\n    </tr>\n\n    <tr>\n        <td class=\"header_section_field_right\">{{t(k=\"report.item-name\", f=\"Item name\")}}: {{ data.repack.from.stockLine.item.name }}</td>\n    </tr>\n</table>\n<hr>\n\n<body>\n    <table class=\"body_section\" cellpadding=\"2\" cellspacing=\"0\">\n        <tr class=\"body_column_header\">\n            <th class=\"body_header\" colspan=\"4\">{{t(k=\"report.original\",f=\"Original\")}}</th>\n            <th class=\"arrow\" rowspan=\"1\">→</th>\n            <th class=\"body_header\" colspan=\"4\">{{t(k=\"label.new\",f=\"New\")}}</th>\n        </tr>\n        <tr class=\"body_column_label\">\n            <th class=\"location\" style=\"width: 80px;\">{{t(k=\"label.location\",f=\"Location\")}}</th>\n            <th class=\"pack\" style=\"width: 50px;\">{{t(k=\"report.pack-size\",f=\"Pack size\")}}</th>\n            <th class=\"batch\" style=\"width: 50px;\">{{t(k=\"label.batch\",f=\"Batch\")}}</th>\n            <th class=\"quantity\" style=\"width: 50px;\">{{t(k=\"label.quantity\",f=\"Quantity\")}}</th>\n            <th></th>\n            <th class=\"location\" style=\"width: 80px;\">{{t(k=\"label.location\",f=\"Location\")}}</th>\n            <th class=\"pack\" style=\"width: 50px;\">{{t(k=\"report.pack-size\",f=\"Pack size\")}}</th>\n            <th class=\"batch\" style=\"width: 50px;\">{{t(k=\"label.batch\",f=\"Batch\")}}</th>\n            <th class=\"quantity\" style=\"width: 50px;\">{{t(k=\"label.quantity\",f=\"Quantity\")}}</th>\n        </tr>\n        <tr class=\"body_value\">\n            <td class=\"location\"> \n                {% if data.repack.from.location %}\n                    {{ data.repack.from.location.name }}\n                {% endif %}\n            </td>\n            <td class=\"pack\">{{ data.repack.from.packSize }}</td>\n            <td class=\"batch\">{{ data.repack.batch }}</td>\n            <td class=\"original_quantity\">{{ data.repack.from.numberOfPacks }}</td>\n            <th></th>\n            <td class=\"location\">\n                {% if data.repack.to.location %}\n                {{ data.repack.to.location.name }}\n                {% endif %}\n            </td>\n            <td class=\"pack\">{{ data.repack.to.packSize }}</td>\n            <td class=\"batch\">{{ data.repack.batch }}</td>\n            <td class=\"quantity\">{{ data.repack.to.numberOfPacks }}</td>\n        </tr>\n    </table>\n</body>"
             }
-<<<<<<< HEAD
-=======
-          },
-          "template.html": {
-            "type": "TeraTemplate",
-            "data": {
-              "output": "Html",
-              "template": "<style>\n    {% include \"style.css\" %}\n</style>\n\n<table class=\"header_item_details\">\n    <tr>\n        <td class=\"header_section_field_right\">{{t(k=\"report.item-code\", f=\"Item code\")}}: {{ data.repack.from.stockLine.item.code }}</td>\n    </tr>\n\n    <tr>\n        <td class=\"header_section_field_right\">{{t(k=\"report.item-name\", f=\"Item name\")}}: {{ data.repack.from.stockLine.item.name }}</td>\n    </tr>\n</table>\n<hr>\n\n<body>\n    <table class=\"body_section\" cellpadding=\"2\" cellspacing=\"0\">\n        <tr class=\"body_column_header\">\n            <th class=\"body_header\" colspan=\"4\">{{t(k=\"report.original\",f=\"Original\")}}</th>\n            <th class=\"arrow\" rowspan=\"1\">→</th>\n            <th class=\"body_header\" colspan=\"4\">{{t(k=\"label.new\",f=\"New\")}}</th>\n        </tr>\n        <tr class=\"body_column_label\">\n            <th class=\"location\" style=\"width: 80px;\">{{t(k=\"label.location\",f=\"Location\")}}</th>\n            <th class=\"pack\" style=\"width: 50px;\">{{t(k=\"report.pack-size\",f=\"Pack size\")}}</th>\n            <th class=\"batch\" style=\"width: 50px;\">{{t(k=\"label.batch\",f=\"Batch\")}}</th>\n            <th class=\"quantity\" style=\"width: 50px;\">{{t(k=\"label.quantity\",f=\"Quantity\")}}</th>\n            <th></th>\n            <th class=\"location\" style=\"width: 80px;\">{{t(k=\"label.location\",f=\"Location\")}}</th>\n            <th class=\"pack\" style=\"width: 50px;\">{{t(k=\"report.pack-size\",f=\"Pack size\")}}</th>\n            <th class=\"batch\" style=\"width: 50px;\">{{t(k=\"label.batch\",f=\"Batch\")}}</th>\n            <th class=\"quantity\" style=\"width: 50px;\">{{t(k=\"label.quantity\",f=\"Quantity\")}}</th>\n        </tr>\n        <tr class=\"body_value\">\n            <td class=\"location\"> \n                {% if data.repack.from.location %}\n                    {{ data.repack.from.location.name }}\n                {% endif %}\n            </td>\n            <td class=\"pack\">{{ data.repack.from.packSize }}</td>\n            <td class=\"batch\">{{ data.repack.batch }}</td>\n            <td class=\"original_quantity\">{{ data.repack.from.numberOfPacks }}</td>\n            <th></th>\n            <td class=\"location\">\n                {% if data.repack.to.location %}\n                {{ data.repack.to.location.name }}\n                {% endif %}\n            </td>\n            <td class=\"pack\">{{ data.repack.to.packSize }}</td>\n            <td class=\"batch\">{{ data.repack.batch }}</td>\n            <td class=\"quantity\">{{ data.repack.to.numberOfPacks }}</td>\n        </tr>\n    </table>\n</body>"
-            }
->>>>>>> f4c8fcc2
           }
         }
       },
@@ -307,9 +235,7 @@
           "template": "template.html",
           "header": "header.html",
           "footer": null,
-          "query": [
-            "StockVarianceQuery.graphql"
-          ],
+          "query": ["StockVarianceQuery.graphql"],
           "convert_data": null,
           "custom_wasm_function": null
         },
@@ -359,9 +285,7 @@
           "template": "template.html",
           "header": "header.html",
           "footer": "footer.html",
-          "query": [
-            "picklist.graphql"
-          ],
+          "query": ["picklist.graphql"],
           "convert_data": null,
           "custom_wasm_function": null
         },
@@ -380,9 +304,6 @@
               "template": "<div style=\"font-size: 10px; padding-top: 8px; text-align: right; width: 100%;\">\n    <span class=\"pageNumber\"></span>\n    </div>"
             }
           },
-<<<<<<< HEAD
-          "template.html": {
-=======
           "style.css": {
             "type": "Resource",
             "data": "@media print{\n    @page {\n        size: portrait\n    }\n}\n.header_image_section, .header_supplied_section, .header_date_section, .body_section, .body_total_section {\n    margin-left: 8px;\n    width: 100%;\n}\n\n.header_supplied_section {\n    font-family: Tahoma;\n    font-size: 8pt;\n    border-bottom: 0.5px solid black;\n    padding-top: 1pt;\n} \n\n.header_image_section {\n    width: 100%;\n    font-family: Tahoma;\n    font-size: 8pt;\n    border-bottom: 0.5px solid black;\n    padding-top: 8pt;\n    font-family: 'Gill Sans', 'Gill Sans MT', Calibri, 'Trebuchet MS', sans-serif;\n} \n\n.header_date_section {\n    width: 100%;\n    font-family: Tahoma;\n    font-size: 8pt;\n    border-bottom: 0.5px solid black;\n    padding-top: 1pt;\n}\n\n.header_section_field_right {\n    text-align: right;\n    font-family: Tahoma;\n    font-size: 8pt;\n}\n\n.header_section_field_left {\n    text-align: left;\n    font-family: Tahoma;\n    font-size: 8pt;\n}\n\n.line_number, .quantity, .pack, .expiry{\n    text-align: right;\n    font-family: Tahoma;\n    font-size: 8pt;\n}\n\n.location_code, .item_name, .batch, .issued {\n    text-align: left;\n    font-family: Tahoma;\n    font-size: 8pt\n}\n\n.body_section, .body_total_section {\n    width: 98%;\n    font-family: Tahoma;\n}\n\n.body_section tr.body_column_label th {\n    border-bottom: 0.5px solid black;\n}\n\n.body_value td {\n    border-bottom: 0.5px solid black;\n}\n\nhr {\n    width: 100%; \n    margin-left: 8px; \n    border: 0.1px solid black;\n}\n\n.pageNumber::after {\n    font-family: Tahoma;\n    font-size: 8pt;\n    counter-increment: page;\n    content: \"Page \" counter(page);\n}"
@@ -421,15 +342,12 @@
           "template": "template.html",
           "header": "header.html",
           "footer": "footer.html",
-          "query": [
-            "picklist.graphql"
-          ],
-          "convert_data": null,
-          "custom_wasm_function": null
-        },
-        "entries": {
-          "header.html": {
->>>>>>> f4c8fcc2
+          "query": ["picklist.graphql"],
+          "convert_data": null,
+          "custom_wasm_function": null
+        },
+        "entries": {
+          "header.html": {
             "type": "TeraTemplate",
             "data": {
               "output": "Html",
@@ -447,26 +365,12 @@
             "type": "Resource",
             "data": "@media print{\n    @page {\n        size: portrait\n    }\n}\n.header_image_section, .header_supplied_section, .header_date_section, .body_section, .body_total_section {\n    margin-left: 8px;\n    width: 100%;\n}\n\n.header_supplied_section {\n    font-family: Tahoma;\n    font-size: 8pt;\n    border-bottom: 0.5px solid black;\n    padding-top: 1pt;\n} \n\n.header_image_section {\n    width: 100%;\n    font-family: Tahoma;\n    font-size: 8pt;\n    border-bottom: 0.5px solid black;\n    padding-top: 8pt;\n    font-family: 'Gill Sans', 'Gill Sans MT', Calibri, 'Trebuchet MS', sans-serif;\n} \n\n.header_date_section {\n    width: 100%;\n    font-family: Tahoma;\n    font-size: 8pt;\n    border-bottom: 0.5px solid black;\n    padding-top: 1pt;\n}\n\n.header_section_field_right {\n    text-align: right;\n    font-family: Tahoma;\n    font-size: 8pt;\n}\n\n.header_section_field_left {\n    text-align: left;\n    font-family: Tahoma;\n    font-size: 8pt;\n}\n\n.line_number, .quantity, .pack, .expiry{\n    text-align: right;\n    font-family: Tahoma;\n    font-size: 8pt;\n}\n\n.location_code, .item_name, .batch, .issued {\n    text-align: left;\n    font-family: Tahoma;\n    font-size: 8pt\n}\n\n.body_section, .body_total_section {\n    width: 98%;\n    font-family: Tahoma;\n}\n\n.body_section tr.body_column_label th {\n    border-bottom: 0.5px solid black;\n}\n\n.body_value td {\n    border-bottom: 0.5px solid black;\n}\n\nhr {\n    width: 100%; \n    margin-left: 8px; \n    border: 0.1px solid black;\n}\n\n.pageNumber::after {\n    font-family: Tahoma;\n    font-size: 8pt;\n    counter-increment: page;\n    content: \"Page \" counter(page);\n}"
           },
-          "header.html": {
-            "type": "TeraTemplate",
-            "data": {
-              "output": "Html",
-              "template": "<div style=\"font-size: 10px; padding-top: 8px; text-align: center; width: 98%;\">\n    <table class=\"header_image_section\" style=\"width: 98%;height: 98%;\"> \n        <tr> \n            <td style=\"padding-left: 8px;\">\n                <img style=\"display:block; width:25%;\" src=\"{{ data.store.logo }}\"/>\n            </td> \n            <td style=\"width: 250px;\">\n                <span style=\"text-align: center;font-size: 7pt;font-weight: bold;font-family: Tahoma;\">{{ data.store.storeName }}</span><br>\n                <span style=\"text-align: center;font-size: 6pt;font-family: Tahoma;\">{{ data.store.name.address1 }}</span><br>\n                <span style=\"text-align: center;font-size: 5pt;font-family: Tahoma;\">{{ data.store.name.address2 }}</span>\n            </td>\n            <td style=\"padding-left: 8px;\">\n                <span class=\"invoice_number\" \n                    style=\"text-align: right;font-weight: bold;font-size: 7pt;float: right;margin-left: 20px;width: 100px;\">\n                    {{t(k=\"report.packing-slip\",f=\"Packing slip\")}} #: {{ data.invoice.invoiceNumber }}\n                </span>\n            </td>\n        </tr>     \n    </table>\n  </div>"
-            }
-<<<<<<< HEAD
-=======
-          },
-          "style.css": {
-            "type": "Resource",
-            "data": "@media print{\n    @page {\n        size: portrait\n    }\n}\n.header_image_section, .header_supplied_section, .header_date_section, .body_section, .body_total_section {\n    margin-left: 8px;\n    width: 100%;\n}\n\n.header_supplied_section {\n    font-family: Tahoma;\n    font-size: 8pt;\n    border-bottom: 0.5px solid black;\n    padding-top: 1pt;\n} \n\n.header_image_section {\n    width: 100%;\n    font-family: Tahoma;\n    font-size: 8pt;\n    border-bottom: 0.5px solid black;\n    padding-top: 8pt;\n    font-family: 'Gill Sans', 'Gill Sans MT', Calibri, 'Trebuchet MS', sans-serif;\n} \n\n.header_date_section {\n    width: 100%;\n    font-family: Tahoma;\n    font-size: 8pt;\n    border-bottom: 0.5px solid black;\n    padding-top: 1pt;\n}\n\n.header_section_field_right {\n    text-align: right;\n    font-family: Tahoma;\n    font-size: 8pt;\n}\n\n.header_section_field_left {\n    text-align: left;\n    font-family: Tahoma;\n    font-size: 8pt;\n}\n\n.line_number, .quantity, .pack, .expiry{\n    text-align: right;\n    font-family: Tahoma;\n    font-size: 8pt;\n}\n\n.location_code, .item_name, .batch, .issued {\n    text-align: left;\n    font-family: Tahoma;\n    font-size: 8pt\n}\n\n.body_section, .body_total_section {\n    width: 98%;\n    font-family: Tahoma;\n}\n\n.body_section tr.body_column_label th {\n    border-bottom: 0.5px solid black;\n}\n\n.body_value td {\n    border-bottom: 0.5px solid black;\n}\n\nhr {\n    width: 100%; \n    margin-left: 8px; \n    border: 0.1px solid black;\n}\n\n.pageNumber::after {\n    font-family: Tahoma;\n    font-size: 8pt;\n    counter-increment: page;\n    content: \"Page \" counter(page);\n}"
-          },
           "footer.html": {
             "type": "TeraTemplate",
             "data": {
               "output": "Html",
               "template": "<div style=\"font-size: 10px; padding-top: 8px; text-align: right; width: 100%;\">\n    <span class=\"pageNumber\"></span>\n    </div>"
             }
->>>>>>> f4c8fcc2
           }
         }
       },
@@ -488,16 +392,11 @@
           "template": "template.html",
           "header": "header.html",
           "footer": "footer.html",
-          "query": [
-            "inbound.graphql"
-          ],
-          "convert_data": null,
-          "custom_wasm_function": null
-        },
-        "entries": {
-<<<<<<< HEAD
-          "template.html": {
-=======
+          "query": ["inbound.graphql"],
+          "convert_data": null,
+          "custom_wasm_function": null
+        },
+        "entries": {
           "style.css": {
             "type": "Resource",
             "data": "@media print{\n    @page {\n        size: A4 landscape \n    }\n}\n/* @page:left{\n    @bottom-left {\n      content: \"Page \" counter(page) \" of \" counter(pages);\n    }\n  } */\n\n  .header_image_section, .header_supplied_section, .header_date_section, .body_section, .body_total_section {\n    margin-left: 8px;\n    width: 100%;\n}\n\n.header_supplied_section {\n    /* width: 100%; */\n    font-family: Tahoma;\n    font-size: 8pt;\n    border-bottom: 0.5px solid black;\n    padding-top: 1pt;\n} \n\n.header_image_section {\n    width: 100%;\n    font-family: Tahoma;\n    font-size: 8pt;\n    border-bottom: 0.5px solid black;\n    padding-top: 8pt;\n    font-family: Tahoma;\n} \n\n.header_date_section {\n    width: 100%;\n    font-family: Tahoma;\n    font-size: 8pt;\n    border-bottom: 0.5px solid black;\n    padding-top: 1pt;\n}\n\n.header_section_field_right {\n    text-align: right;\n    font-family: Tahoma;\n    font-size: 8pt;\n}\n\n.header_section_field_left {\n    text-align: left;\n    font-family: Tahoma;\n    font-size: 8pt;\n}\n\n.line_number, .quantity, .pack, .expiry, .sell_price, .cost_price, .total_quantity, .total_extension {\n    text-align: right;\n    font-family: Tahoma;\n    font-size: 8pt;\n}\n\n.location_code, .item_name, .batch {\n    text-align: left;\n    font-family: Tahoma;\n    font-size: 8pt\n}\n\n.body_section, .body_total_section {\n    width: 100%;\n    font-family: Tahoma;\n}\n\n.body_section tr.body_column_label th {\n    border-bottom: 0.5px solid black;\n}\n\n.body_value td {\n    border-bottom: 0.5px solid black;\n}\n\nhr {\n    width: 100%; \n    margin-left: 8px; \n    border: 0.1px solid black;\n}\n\n.pageNumber::after {\n    font-family: Tahoma;\n    font-size: 8pt;\n    counter-increment: page;\n    content: \"Page \" counter(page);\n}"
@@ -524,11 +423,10 @@
             }
           },
           "footer.html": {
->>>>>>> f4c8fcc2
-            "type": "TeraTemplate",
-            "data": {
-              "output": "Html",
-              "template": "<style>\n    {% include \"style.css\" %}\n</style>\n\n{% macro dateOrNA(datetime) %} \n{% if datetime %}{{ datetime | date(format=\"%d/%m/%Y\") }}{% else %}{{t(k=\"messages.not-applicable\", f=\"N/A\")}}{% endif %} \n{% endmacro input %}\n\n<table class=\"header_supplied_section\">\n    <tr> \n        <td class=\"header_section_field_left\">{{t(k=\"report.received-from\",f=\"Received from\")}}:</td> \n        <td class=\"header_section_field_right\">{{t(k=\"report.status\", f=\"Status\")}}: {{data.invoice.status}}</td>\n    </tr> \n\n    <tr> \n        <td class=\"header_section_field_left\">{{ data.invoice.otherPartyName }}</td> \n        <td class=\"header_section_field_right\">{{t(k=\"report.their-ref\",f=\"Their ref\")}}: {{ data.invoice.theirReference }}</td>\n    </tr>\n\n    <tr> \n        <td class=\"header_section_field_left\">{{ data.invoice.otherParty.address1 }}</td> \n        <td class=\"header_section_field_right\">{{t(k=\"report.confirmed-date\", f=\"Confirmed date\")}}: {{ data.invoice.createdDatetime | date(format=\"%d/%m/%Y\") }}</td>\n    </tr>\n\n</table>\n\n<table class=\"header_date_section\">\n    <tr>\n        <td class=\"header_section_field_left\"></td>\n        <td class=\"header_section_field_right\">{{t(k=\"report.printed-date\",f=\"Printed date\")}}: {{ now() | date(format=\"%d/%m/%Y\") }}</td>\n    </tr> \n\n    <tr> \n        <td class=\"header_section_field_left\">{{t(k=\"label.entered-by\",f=\"Entered by\")}}: {{ data.invoice.user.username | default(value='') }}</td>\n        <td id= \"date\" class=\"header_section_field_right\">{{t(k=\"report.invoice-type\",f=\"Invoice type\")}}: {{ data.invoice.type }}</td>\n    </tr>\n\n    <tr> \n        <td class=\"header_section_field_left\">{{t(k=\"report.created-date\",f=\"Created date\")}}: {{ data.invoice.createdDatetime | date(format=\"%d/%m/%Y\") }}</td>\n        <td\n        class=\"header_section_field_right\">{{t(k=\"report.shipped-date\",f=\"Shipped\n        date\")}}: {{ self::dateOrNA(datetime=data.invoice.shippedDatetime)\n        }}</td>\n    </tr> \n</table>\n\n<body>\n    <table class=\"body_section\" cellpadding=\"2\" cellspacing=\"0\">\n        <tr class=\"body_column_label\">\n            <th class=\"line_number\" style=\"width: 20px;\">{{t(k=\"report.line\", f=\"Line\")}}</th>\n            <th class=\"location_code\" style=\"width: 80px;\">{{t(k=\"label.location\",f=\"Location\")}}</th>\n            <th class=\"item_name\" style=\"width: 500px;\">{{t(k=\"report.item-name\", f=\"Item name\")}}</th>\n            <th class=\"quantity\" style=\"width: 50px;\">{{t(k=\"label.quantity\",f=\"Quantity\")}}</th>\n            <th class=\"pack\" style=\"width: 50px;\">{{t(k=\"report.pack-size\",f=\"Pack size\")}}</th>\n            <th class=\"batch\" style=\"width: 50px;\">{{t(k=\"label.batch\", f=\"Batch\")}}</th>\n            <th class=\"expiry\" style=\"width: 80px;\">{{t(k=\"label.expiry\",f=\"Expiry\")}}</th>\n            <th class=\"sell_price\" style=\"width: 50px;\">{{t(k=\"label.cost-price\",f=\"Cost Price\")}}</th>\n            <th class=\"cost_price\" style=\"width: 80px;\">{{t(k=\"label.sell-price\",f=\"Sell Price\")}}</th>\n            <th class=\"total_extension\" style=\"width: 50px;\">{{t(k=\"report.extension\",f=\"Extension\")}}</th>\n        </tr>\n        {% for line in data.invoiceLines.nodes -%}\n        <tr class=\"body_value\">\n            <td class=\"line_number\" style=\"width: 20px;\">{{ loop.index }}</td>\n            {% if line.location.code %}\n            <td class=\"location_code\" style=\"width: 80px;\">{{ line.location.code }}</td>\n            {% else %}\n            <td class=\"location_code\" style=\"width: 80px;\"></td>\n            {% endif %}\n            <td class=\"item_name\" style=\"width: 350px;\">{{ line.itemName }}</td>\n            <td class=\"quantity\" style=\"width: 50px;\">{{ line.numberOfPacks }}</td>\n            <td class=\"pack\" style=\"width: 50px;\">{{ line.packSize }}</td>\n            <td class=\"batch\" style=\"width: 50px;\">{{ line.batch }}</td>\n            <td class=\"expiry\" style=\"width: 80px;\">{{ line.expiryDate }}</td>\n            <td class=\"sell_price\" style=\"width: 50px;\">{{ line.costPricePerPack }}</td>\n            <td class=\"cost_price\" style=\"width: 80px;\">{{ line.sellPricePerPack   }}</td>\n            <td class=\"total_extension\" style=\"width: 50px;\">{{ line.numberOfPacks * line.costPricePerPack }}</td>\n        </tr>\n        {%- endfor %}\n    </table>\n</body>\n\n<table class=\"body_total_section\" cellpadding=\"2\" cellspacing=\"0\">\n    <tr class=\"body_total_column_label\">\n        <th class=\"line_number\" style=\"width: 20px;\"></th>\n        <th class=\"location_code\" style=\"width: 80px;\"></th>\n        <th class=\"item_name\" style=\"width: 350px;\"></th>\n        <th class=\"quantity\" style=\"width: 50px;\"></th>\n        <th class=\"pack\" style=\"width: 50px;\"></th>\n        <th class=\"batch\" style=\"width: 50px;\"></th>\n        <th class=\"expiry\" style=\"width: 80px;\"></th>\n        <th class=\"sell_price\" style=\"width: 50px;\"></th>\n        <th class=\"cost_price\" style=\"width: 80px;\">Total:</th>\n        <th class=\"total_extension\" style=\"width: 50px;\">{{ data.invoice.pricing.totalAfterTax }}</th>\n    </tr>\n</table>"
+            "type": "TeraTemplate",
+            "data": {
+              "output": "Html",
+              "template": "<div style=\"font-size: 10px; padding-top: 8px; text-align: right; width: 100%;\">\n<span class=\"pageNumber\"></span>\n</div>"
             }
           }
         }
@@ -551,9 +449,7 @@
           "template": "template.html",
           "header": "header.html",
           "footer": "footer.html",
-          "query": [
-            "inbound.graphql"
-          ],
+          "query": ["inbound.graphql"],
           "convert_data": null,
           "custom_wasm_function": null
         },
@@ -565,22 +461,11 @@
               "template": "<div style=\"font-size: 10px; padding-top: 8px; text-align: right; width: 100%;\">\n<span class=\"pageNumber\"></span>\n</div>"
             }
           },
-          "style.css": {
-            "type": "Resource",
-            "data": "@media print{\n    @page {\n        size: A4 landscape \n    }\n}\n/* @page:left{\n    @bottom-left {\n      content: \"Page \" counter(page) \" of \" counter(pages);\n    }\n  } */\n\n  .header_image_section, .header_supplied_section, .header_date_section, .body_section, .body_total_section {\n    margin-left: 8px;\n    width: 100%;\n}\n\n.header_supplied_section {\n    /* width: 100%; */\n    font-family: Tahoma;\n    font-size: 8pt;\n    border-bottom: 0.5px solid black;\n    padding-top: 1pt;\n} \n\n.header_image_section {\n    width: 100%;\n    font-family: Tahoma;\n    font-size: 8pt;\n    border-bottom: 0.5px solid black;\n    padding-top: 8pt;\n    font-family: Tahoma;\n} \n\n.header_date_section {\n    width: 100%;\n    font-family: Tahoma;\n    font-size: 8pt;\n    border-bottom: 0.5px solid black;\n    padding-top: 1pt;\n}\n\n.header_section_field_right {\n    text-align: right;\n    font-family: Tahoma;\n    font-size: 8pt;\n}\n\n.header_section_field_left {\n    text-align: left;\n    font-family: Tahoma;\n    font-size: 8pt;\n}\n\n.line_number, .quantity, .pack, .expiry, .sell_price, .cost_price, .total_quantity, .total_extension {\n    text-align: right;\n    font-family: Tahoma;\n    font-size: 8pt;\n}\n\n.location_code, .item_name, .batch {\n    text-align: left;\n    font-family: Tahoma;\n    font-size: 8pt\n}\n\n.body_section, .body_total_section {\n    width: 100%;\n    font-family: Tahoma;\n}\n\n.body_section tr.body_column_label th {\n    border-bottom: 0.5px solid black;\n}\n\n.body_value td {\n    border-bottom: 0.5px solid black;\n}\n\nhr {\n    width: 100%; \n    margin-left: 8px; \n    border: 0.1px solid black;\n}\n\n.pageNumber::after {\n    font-family: Tahoma;\n    font-size: 8pt;\n    counter-increment: page;\n    content: \"Page \" counter(page);\n}"
-          },
-          "footer.html": {
-            "type": "TeraTemplate",
-            "data": {
-              "output": "Html",
-              "template": "<div style=\"font-size: 10px; padding-top: 8px; text-align: right; width: 100%;\">\n<span class=\"pageNumber\"></span>\n</div>"
-            }
-          },
-          "inbound.graphql": {
-            "type": "GraphGLQuery",
-            "data": {
-              "query": "query InvoiceQuery(\n  $storeId: String!\n  $dataId: String!\n  $sort: PrintReportSortInput\n) {\n  invoice(storeId: $storeId, id: $dataId) {\n    ... on InvoiceNode {\n      id\n      otherPartyId\n      comment\n      status\n      invoiceNumber\n      theirReference\n      createdDatetime\n      pickedDatetime\n      shippedDatetime\n      deliveredDatetime\n      allocatedDatetime\n      otherPartyName\n      type\n      pricing {\n        serviceTotalAfterTax\n        serviceTotalBeforeTax\n        stockTotalAfterTax\n        stockTotalBeforeTax\n        taxPercentage\n        totalAfterTax\n        totalBeforeTax\n      }\n      otherParty(storeId: $storeId) {\n        name\n        id\n        isSupplier\n        isCustomer\n        code\n        address1\n        address2\n      }\n      user {\n        username\n      }\n    }\n    ... on NodeError {\n      __typename\n      error {\n        description\n      }\n    }\n  }\n  invoiceLines(storeId: $storeId, invoiceId: $dataId, reportSort: $sort) {\n    ... on InvoiceLineConnector {\n      nodes {\n        id\n        itemId\n        itemCode\n        itemName\n        locationName\n        item {\n          unitName\n        }\n        packSize\n        expiryDate\n        batch\n        numberOfPacks\n        packSize\n        sellPricePerPack\n        costPricePerPack\n        pricing {\n          serviceTotalAfterTax\n          serviceTotalBeforeTax\n          stockTotalAfterTax\n          stockTotalBeforeTax\n          taxPercentage\n          totalAfterTax\n          totalBeforeTax\n        }\n        location {\n          code\n        }\n      }\n    }\n  }\n  store(id: $storeId) {\n    ... on StoreNode {\n      code\n      storeName\n      logo\n      id\n      name(storeId: $storeId) {\n        address1\n        address2\n        chargeCode\n        code\n        comment\n        country\n        email\n        name\n        phone\n        website\n      }\n    }\n  }\n}\n",
-              "variables": null
+          "template.html": {
+            "type": "TeraTemplate",
+            "data": {
+              "output": "Html",
+              "template": "<style>\n    {% include \"style.css\" %}\n</style>\n\n{% macro dateOrNA(datetime) %} \n{% if datetime %}{{ datetime | date(format=\"%d/%m/%Y\") }}{% else %}{{t(k=\"messages.not-applicable\", f=\"N/A\")}}{% endif %} \n{% endmacro input %}\n\n<table class=\"header_supplied_section\">\n    <tr> \n        <td class=\"header_section_field_left\">{{t(k=\"report.received-from\",f=\"Received from\")}}:</td> \n        <td class=\"header_section_field_right\">{{t(k=\"report.status\", f=\"Status\")}}: {{data.invoice.status}}</td>\n    </tr> \n\n    <tr> \n        <td class=\"header_section_field_left\">{{ data.invoice.otherPartyName }}</td> \n        <td class=\"header_section_field_right\">{{t(k=\"report.their-ref\",f=\"Their ref\")}}: {{ data.invoice.theirReference }}</td>\n    </tr>\n\n    <tr> \n        <td class=\"header_section_field_left\">{{ data.invoice.otherParty.address1 }}</td> \n        <td class=\"header_section_field_right\">{{t(k=\"report.confirmed-date\", f=\"Confirmed date\")}}: {{ data.invoice.createdDatetime | date(format=\"%d/%m/%Y\") }}</td>\n    </tr>\n\n</table>\n\n<table class=\"header_date_section\">\n    <tr>\n        <td class=\"header_section_field_left\"></td>\n        <td class=\"header_section_field_right\">{{t(k=\"report.printed-date\",f=\"Printed date\")}}: {{ now() | date(format=\"%d/%m/%Y\") }}</td>\n    </tr> \n\n    <tr> \n        <td class=\"header_section_field_left\">{{t(k=\"label.entered-by\",f=\"Entered by\")}}: {{ data.invoice.user.username | default(value='') }}</td>\n        <td id= \"date\" class=\"header_section_field_right\">{{t(k=\"report.invoice-type\",f=\"Invoice type\")}}: {{ data.invoice.type }}</td>\n    </tr>\n\n    <tr> \n        <td class=\"header_section_field_left\">{{t(k=\"report.created-date\",f=\"Created date\")}}: {{ data.invoice.createdDatetime | date(format=\"%d/%m/%Y\") }}</td>\n        <td\n        class=\"header_section_field_right\">{{t(k=\"report.shipped-date\",f=\"Shipped\n        date\")}}: {{ self::dateOrNA(datetime=data.invoice.shippedDatetime)\n        }}</td>\n    </tr> \n</table>\n\n<body>\n    <table class=\"body_section\" cellpadding=\"2\" cellspacing=\"0\">\n        <tr class=\"body_column_label\">\n            <th class=\"line_number\" style=\"width: 20px;\">{{t(k=\"report.line\", f=\"Line\")}}</th>\n            <th class=\"location_code\" style=\"width: 80px;\">{{t(k=\"label.location\",f=\"Location\")}}</th>\n            <th class=\"item_name\" style=\"width: 500px;\">{{t(k=\"report.item-name\", f=\"Item name\")}}</th>\n            <th class=\"quantity\" style=\"width: 50px;\">{{t(k=\"label.quantity\",f=\"Quantity\")}}</th>\n            <th class=\"pack\" style=\"width: 50px;\">{{t(k=\"report.pack-size\",f=\"Pack size\")}}</th>\n            <th class=\"batch\" style=\"width: 50px;\">{{t(k=\"label.batch\", f=\"Batch\")}}</th>\n            <th class=\"expiry\" style=\"width: 80px;\">{{t(k=\"label.expiry\",f=\"Expiry\")}}</th>\n            <th class=\"sell_price\" style=\"width: 50px;\">{{t(k=\"label.cost-price\",f=\"Cost Price\")}}</th>\n            <th class=\"cost_price\" style=\"width: 80px;\">{{t(k=\"label.sell-price\",f=\"Sell Price\")}}</th>\n            <th class=\"total_extension\" style=\"width: 50px;\">{{t(k=\"report.extension\",f=\"Extension\")}}</th>\n        </tr>\n        {% for line in data.invoiceLines.nodes -%}\n        <tr class=\"body_value\">\n            <td class=\"line_number\" style=\"width: 20px;\">{{ loop.index }}</td>\n            {% if line.location.code %}\n            <td class=\"location_code\" style=\"width: 80px;\">{{ line.location.code }}</td>\n            {% else %}\n            <td class=\"location_code\" style=\"width: 80px;\"></td>\n            {% endif %}\n            <td class=\"item_name\" style=\"width: 350px;\">{{ line.itemName }}</td>\n            <td class=\"quantity\" style=\"width: 50px;\">{{ line.numberOfPacks }}</td>\n            <td class=\"pack\" style=\"width: 50px;\">{{ line.packSize }}</td>\n            <td class=\"batch\" style=\"width: 50px;\">{{ line.batch }}</td>\n            <td class=\"expiry\" style=\"width: 80px;\">{{ line.expiryDate }}</td>\n            <td class=\"sell_price\" style=\"width: 50px;\">{{ line.costPricePerPack }}</td>\n            <td class=\"cost_price\" style=\"width: 80px;\">{{ line.sellPricePerPack   }}</td>\n            <td class=\"total_extension\" style=\"width: 50px;\">{{ line.numberOfPacks * line.costPricePerPack }}</td>\n        </tr>\n        {%- endfor %}\n    </table>\n</body>\n\n<table class=\"body_total_section\" cellpadding=\"2\" cellspacing=\"0\">\n    <tr class=\"body_total_column_label\">\n        <th class=\"line_number\" style=\"width: 20px;\"></th>\n        <th class=\"location_code\" style=\"width: 80px;\"></th>\n        <th class=\"item_name\" style=\"width: 350px;\"></th>\n        <th class=\"quantity\" style=\"width: 50px;\"></th>\n        <th class=\"pack\" style=\"width: 50px;\"></th>\n        <th class=\"batch\" style=\"width: 50px;\"></th>\n        <th class=\"expiry\" style=\"width: 80px;\"></th>\n        <th class=\"sell_price\" style=\"width: 50px;\"></th>\n        <th class=\"cost_price\" style=\"width: 80px;\">Total:</th>\n        <th class=\"total_extension\" style=\"width: 50px;\">{{ data.invoice.pricing.totalAfterTax }}</th>\n    </tr>\n</table>"
             }
           },
           "inbound.graphql": {
@@ -621,9 +506,7 @@
           "template": "template.html",
           "header": "header.html",
           "footer": "footer.html",
-          "query": [
-            "outbound.graphql"
-          ],
+          "query": ["outbound.graphql"],
           "convert_data": null,
           "custom_wasm_function": null
         },
@@ -642,13 +525,6 @@
               "template": "<style>\n    {% include \"style.css\" %}\n</style>\n\n{% macro dateOrNA(datetime) %} \n{% if datetime %}{{ datetime | date(format=\"%d/%m/%Y\") }}{% else %}{{t(k=\"messages.not-applicable\", f=\"N/A\")}}{% endif %} \n{% endmacro input %}\n\n<table class=\"header_supplied_section\">\n    <tr> \n        <td class=\"header_section_field_left\">{{t(k=\"report.supplied-to\",f=\"Supplied to\")}}:</td> \n        <td class=\"header_section_field_right\">{{t(k=\"report.status\", f=\"Status\")}}: {{ data.invoice.status }}</td>\n    </tr> \n\n    <tr> \n        <td class=\"header_section_field_left\">{{ data.invoice.otherPartyName }}</td> \n        <td class=\"header_section_field_right\">{{t(k=\"report.their-ref\",f=\"Their ref\")}}: {{ data.invoice.theirReference }}</td>\n    </tr>\n\n    <tr> \n        <td class=\"header_section_field_left\">{{ data.invoice.otherParty.address1 }}</td> \n        <td class=\"header_section_field_right\">\n            {{t(k=\"report.confirmed-date\", f=\"Confirmed date\")}}: {{\n            self::dateOrNA(datetime=data.invoice.pickedDatetime) }}\n          </td>\n    </tr>\n\n</table>\n\n<table class=\"header_date_section\">\n    <tr>\n        <td class=\"header_section_field_left\"></td>\n        <td class=\"header_section_field_right\">{{t(k=\"report.printed-date\",f=\"Printed date\")}}: {{ now() | date(format=\"%d/%m/%Y\") }}</td>\n    </tr> \n\n    <tr> \n        <td class=\"header_section_field_left\">{{t(k=\"label.entered-by\",f=\"Entered by\")}}: {{ data.invoice.user.username}}</td>\n        <td id= \"date\" class=\"header_section_field_right\">{{t(k=\"report.invoice-type\",f=\"Invoice type\")}}: {{ data.invoice.type }}</td>\n    </tr>\n\n    <tr> \n        <td class=\"header_section_field_left\">{{t(k=\"report.created-date\",f=\"Created date\")}}: {{ data.invoice.createdDatetime | date(format=\"%d/%m/%Y\") }}</td>\n        <td class=\"header_section_field_right\">{{t(k=\"report.shipped-date\",f=\"Shipped date\")}}: {{self::dateOrNA(datetime=data.invoice.shippedDatetime)}}</td>\n    </tr> \n</table>\n\n<body>\n    <table class=\"body_section\" cellpadding=\"2\" cellspacing=\"0\">\n        <tr class=\"body_column_label\">\n            <th class=\"line_number\" style=\"width: 20px;\">{{t(k=\"report.line\", f=\"Line\")}}</th>\n            <th class=\"item_code\" style=\"width: 80px;\">{{t(k=\"report.item-code\",f=\"Item code\")}}</th>\n            <th class=\"item_name\" style=\"width: 500px;\">{{t(k=\"report.item-name\", f=\"Item name\")}}</th>\n            <th class=\"quantity\" style=\"width: 50px;\">{{t(k=\"label.quantity\",f=\"Quantity\")}}</th>\n            <th class=\"pack\" style=\"width: 50px;\">{{t(k=\"report.pack-size\",f=\"Pack size\")}}</th>\n            <th class=\"batch\" style=\"width: 50px;\">{{t(k=\"label.batch\", f=\"Batch\")}}</th>\n            <th class=\"expiry\" style=\"width: 80px;\">{{t(k=\"label.expiry\",f=\"Expiry\")}}</th>\n            <th class=\"sell_price\" style=\"width: 50px;\">{{t(k=\"label.sell-price\",f=\"Sell Price\")}}</th>\n            <th class=\"cost_price\" style=\"width: 80px;\">{{t(k=\"label.cost-price\",f=\"Cost Price\")}}</th>\n            <th class=\"total_extension\" style=\"width: 50px;\">{{t(k=\"report.extension\",f=\"Extension\")}}</th>\n        </tr>\n        {% for line in data.invoiceLines.nodes -%}\n        <tr class=\"body_value\">\n            <td class=\"line_number\" style=\"width: 20px;\">{{ loop.index }}</td>\n            <td class=\"item_code\" style=\"width: 80px;\">{{ line.itemCode }}</td>\n            <td class=\"item_name\" style=\"width: 350px;\">{{ line.itemName }}</td>\n            <td class=\"quantity\" style=\"width: 50px;\">{{ line.numberOfPacks }}</td>\n            <td class=\"pack\" style=\"width: 50px;\">{{ line.packSize }}</td>\n            <td class=\"batch\" style=\"width: 50px;\">{{ line.batch }}</td>\n            <td class=\"expiry\" style=\"width: 80px;\">{{ line.expiryDate }}</td>\n            <td class=\"sell_price\" style=\"width: 50px;\">{{ line.sellPricePerPack }}</td>\n            <td class=\"cost_price\" style=\"width: 80px;\">{{ line.costPricePerPack   }}</td>\n            <td class=\"total_extension\" style=\"width: 50px;\">{{ line.numberOfPacks * line.sellPricePerPack }}</td>\n        </tr>\n        {%- endfor %}\n    </table>\n</body>\n\n<table class=\"body_total_section\" cellpadding=\"2\" cellspacing=\"0\">\n    <tr class=\"body_total_column_label\">\n        <th class=\"line_number\" style=\"width: 20px;\"></th>\n        <th class=\"item_code\" style=\"width: 80px;\"></th>\n        <th class=\"item_name\" style=\"width: 350px;\"></th>\n        <th class=\"quantity\" style=\"width: 50px;\"></th>\n        <th class=\"pack\" style=\"width: 50px;\"></th>\n        <th class=\"batch\" style=\"width: 50px;\"></th>\n        <th class=\"expiry\" style=\"width: 80px;\"></th>\n        <th class=\"sell_price\" style=\"width: 50px;\"></th>\n        <th class=\"cost_price\" style=\"width: 80px;\">{{t(k=\"label.total\",f=\"Total\")}}:</th>\n        <th class=\"total_extension\" style=\"width: 50px;\">{{ data.invoice.pricing.totalAfterTax }}</th>\n    </tr>\n</table>"
             }
           },
-<<<<<<< HEAD
-          "header.html": {
-            "type": "TeraTemplate",
-            "data": {
-              "output": "Html",
-              "template": "<div style=\"font-size: 10px; padding-top: 8px; text-align: center; width: 98%;\">\n    <table class=\"header_image_section\" style=\"width: 98%;height: 98%;\"> \n        <tr> \n            <td>\n                <img style=\"display:block; width:25%;\" src=\"{{data.store.logo}}\"/>\n            </td> \n            <td style=\"width: 350px;\">\n                <span style=\"text-align: center;font-size: 9pt;font-weight: bold;font-family: Tahoma;\">{{ data.store.storeName }}</span><br>\n                <span style=\"text-align: center;font-size: 7pt;font-family: Tahoma;\">{{ data.store.name.address1 }}</span><br>\n                <span style=\"text-align: center;font-size: 6pt;font-family: Tahoma;\">{{ data.store.name.address2 }}</span>\n            </td>\n            <td style=\"padding-left: 8px;\">\n                <span class=\"invoice_number\" \n                    style=\"text-align: right;font-weight: bold;font-size: 7pt;float: right;margin-left: 20px;\">\n                    {{t(k=\"report.invoice\",f=\"Invoice\")}} #: {{ data.invoice.invoiceNumber | default(value='')\n                }}\n                </span>\n            </td>\n        </tr>     \n    </table>\n</div>"
-=======
           "outbound.graphql": {
             "type": "GraphGLQuery",
             "data": {
@@ -694,9 +570,7 @@
           "template": "template.html",
           "header": "header.html",
           "footer": "footer.html",
-          "query": [
-            "outbound.graphql"
-          ],
+          "query": ["outbound.graphql"],
           "convert_data": null,
           "custom_wasm_function": null
         },
@@ -706,14 +580,13 @@
             "data": {
               "query": "query InvoiceQuery(\n  $storeId: String!\n  $dataId: String!\n  $sort: PrintReportSortInput\n) {\n  invoice(storeId: $storeId, id: $dataId) {\n    ... on InvoiceNode {\n      id\n      otherPartyId\n      comment\n      status\n      invoiceNumber\n      theirReference\n      createdDatetime\n      pickedDatetime\n      shippedDatetime\n      deliveredDatetime\n      allocatedDatetime\n      otherPartyName\n      type\n      pricing {\n        serviceTotalAfterTax\n        serviceTotalBeforeTax\n        stockTotalAfterTax\n        stockTotalBeforeTax\n        taxPercentage\n        totalAfterTax\n        totalBeforeTax\n      }\n      otherParty(storeId: $storeId) {\n        name\n        id\n        isSupplier\n        isCustomer\n        code\n        address1\n        address2\n      }\n      user {\n        username\n      }\n    }\n    ... on NodeError {\n      __typename\n      error {\n        description\n      }\n    }\n  }\n  invoiceLines(storeId: $storeId, invoiceId: $dataId, reportSort: $sort) {\n    ... on InvoiceLineConnector {\n      nodes {\n        id\n        itemId\n        itemCode\n        itemName\n        item {\n          unitName\n        }\n        packSize\n        expiryDate\n        batch\n        numberOfPacks\n        packSize\n        sellPricePerPack\n        costPricePerPack\n        pricing {\n          serviceTotalAfterTax\n          serviceTotalBeforeTax\n          stockTotalAfterTax\n          stockTotalBeforeTax\n          taxPercentage\n          totalAfterTax\n          totalBeforeTax\n        }\n      }\n    }\n  }\n  store(id: $storeId) {\n    ... on StoreNode {\n      code\n      storeName\n      logo\n      id\n      name(storeId: $storeId) {\n        address1\n        address2\n        chargeCode\n        code\n        comment\n        country\n        email\n        name\n        phone\n        website\n      }\n    }\n  }\n}",
               "variables": null
->>>>>>> f4c8fcc2
-            }
-          },
-          "footer.html": {
-            "type": "TeraTemplate",
-            "data": {
-              "output": "Html",
-              "template": "<div style=\"font-size: 10px; padding-top: 8px; text-align: right; width: 100%;\">\n<span class=\"pageNumber\"></span>\n</div>"
+            }
+          },
+          "header.html": {
+            "type": "TeraTemplate",
+            "data": {
+              "output": "Html",
+              "template": "<div style=\"font-size: 10px; padding-top: 8px; text-align: center; width: 98%;\">\n    <table class=\"header_image_section\" style=\"width: 98%;height: 98%;\"> \n        <tr> \n            <td>\n                <img style=\"display:block; width:25%;\" src=\"{{data.store.logo}}\"/>\n            </td> \n            <td style=\"width: 350px;\">\n                <span style=\"text-align: center;font-size: 9pt;font-weight: bold;font-family: Tahoma;\">{{ data.store.storeName }}</span><br>\n                <span style=\"text-align: center;font-size: 7pt;font-family: Tahoma;\">{{ data.store.name.address1 }}</span><br>\n                <span style=\"text-align: center;font-size: 6pt;font-family: Tahoma;\">{{ data.store.name.address2 }}</span>\n            </td>\n            <td style=\"padding-left: 8px;\">\n                <span class=\"invoice_number\" \n                    style=\"text-align: right;font-weight: bold;font-size: 7pt;float: right;margin-left: 20px;\">\n                    {{t(k=\"report.invoice\",f=\"Invoice\")}} #: {{ data.invoice.invoiceNumber | default(value='')\n                }}\n                </span>\n            </td>\n        </tr>     \n    </table>\n</div>"
             }
           },
           "footer.html": {
@@ -754,48 +627,36 @@
           "template": "template.html",
           "header": "header.html",
           "footer": "footer.html",
-          "query": [
-            "StocktakeDetailQuery.graphql"
-          ],
-          "convert_data": null,
-          "custom_wasm_function": null
-        },
-        "entries": {
-<<<<<<< HEAD
+          "query": ["StocktakeDetailQuery.graphql"],
+          "convert_data": null,
+          "custom_wasm_function": null
+        },
+        "entries": {
+          "footer.html": {
+            "type": "TeraTemplate",
+            "data": {
+              "output": "Html",
+              "template": "<div style=\"font-size: 10px; padding-top: 8px; text-align: center; width: 100%;\">\n    </span>{{t(k=\"report.page\",f=\"Page\")}}: <span class=\"pageNumber\"></span>\n</div>"
+            }
+          },
+          "StocktakeDetailQuery.graphql": {
+            "type": "GraphGLQuery",
+            "data": {
+              "query": "query StocktakeDetailQuery(\n  $storeId: String!\n  $dataId: String!\n  $sort: PrintReportSortInput\n) {\n  stocktake(storeId: $storeId, id: $dataId) {\n    ... on StocktakeNode {\n      id\n      storeId\n      stocktakeDate\n      stocktakeNumber\n      status\n      createdDatetime\n      description\n    }\n    ... on NodeError {\n      __typename\n      error {\n        description\n      }\n    }\n  }\n  stocktakeLines(storeId: $storeId, stocktakeId: $dataId, reportSort: $sort) {\n    ... on StocktakeLineConnector {\n      nodes {\n        id\n        itemId\n        item {\n          ... on ItemNode {\n            code\n            name\n            unitName\n          }\n        }\n        packSize\n        location {\n          code\n        }\n        expiryDate\n        countedNumberOfPacks\n        batch\n        snapshotNumberOfPacks\n        costPricePerPack\n        inventoryAdjustmentReason {\n          ... on InventoryAdjustmentReasonNode {\n            reason\n          }\n        }\n      }\n    }\n  }\n  store(id: $storeId) {\n    ... on StoreNode {\n      code\n      storeName\n      logo\n      name(storeId: $storeId) {\n        ... on NameNode {\n          address1\n          address2\n          chargeCode\n          code\n          comment\n          country\n          email\n          name\n          phone\n          website\n        }\n      }\n    }\n  }\n}\n",
+              "variables": null
+            }
+          },
+          "template.html": {
+            "type": "TeraTemplate",
+            "data": {
+              "output": "Html",
+              "template": "<style>\n    {% include \"stocktake-detail.css\" %}\n</style>\n<div class=\"container\">\n    <div class=\"stocktake-wrapper\">\n        <div class=\"main-table\">\n            <div class=\"table-header\">\n                <div class=\"row\">\n                    <div class=\"bold col col-item-code\">{{t(k=\"label.code\", f=\"Code\")}}</div>\n                    <div class=\"bold col col-item-name\">{{t(k=\"report.item-name\", f=\"Item name\")}}</div>\n                    <div class=\"bold col col-batch\">{{t(k=\"label.batch\", f=\"batch\")}}</div>\n                    <div class=\"bold col col-expiry-date\">{{t(k=\"label.expiry\", f=\"Expiry\")}}</div>                    \n                    <div class=\"bold col col-location\">{{t(k=\"label.location\", f=\"Location\")}}</div>\n                    <div class=\"bold col col-unit\">{{t(k=\"label.unit\", f=\"Unit\")}}</div>                    \n                    <div class=\"bold col col-packsize\">{{t(k=\"label.pack-size\",f=\"Pack size\")}}</div>\n                    <div class=\"bold col col-snapshot-packs\">{{t(k=\"label.snapshot-num-of-packs\",f=\"Snapshot Packs\")}}</div>\n                    <div class=\"bold col col-counted-packs\">{{t(k=\"label.counted-num-of-packs\",f=\"Counted Packs\")}}</div>\n                    <div class=\"bold col col-difference\">{{t(k=\"label.difference\",f=\"Difference\")}}</div>\n                    <div class=\"bold col col-reason\">{{t(k=\"label.reason-adjustment\",f=\"Adjustment Reason\")}}</div>\n                </div>\n            </div>\n            <div class=\"table-body\">\n                {% for line in data.stocktakeLines.nodes -%}\n                <div class=\"row\">\n                    <div class=\"col col-item-code\">{{ line.item.code }}</div>\n                    <div class=\"col col-item-name\">{{ line.item.name }}</div>\n                    <div class=\"col col-batch\">{{ line.batch }}</div>\n                    <div class=\"col col-expiry-date\">\n                        {% if line.expiryDate %}\n                        {{ line.expiryDate | date(format=\"%d/%m/%Y\") }}\n                        {% endif %}\n                    </div>\n                    <div class=\"col col-location\">\n                        {% if line.location.code %}\n                        {{ line.location.code }}\n                        {% endif %}\n                    </div>\n                    <div class=\"col col-unit\">{{ line.item.unitName }}</div>\n                    <div class=\"col col-packsize\">{{ line.packSize }}</div>                    \n                    <div class=\"col col-snapshot-packs\">{{ line.snapshotNumberOfPacks }}</div>\n                    <div class=\"col col-counted-packs\">\n                        {% if line.countedNumberOfPacks %}\n                        {{ line.countedNumberOfPacks }} \n                        {% else %}\n                        -\n                        {% endif %}\n                    </div>\n                    <div class=\"col col-difference\">\n                        {% if line.countedNumberOfPacks %} \n                        {{ line.countedNumberOfPacks - line.snapshotNumberOfPacks }} \n                        {% else %}\n                        -\n                        {% endif %}</div>\n                    <div class=\"col col-reason\">{{ line.inventoryAdjustmentReason.reason | default(value='') }}</div>\n                </div>\n                {%- endfor %}\n            </div>\n        </div>\n    </div>\n</div>"
+            }
+          },
           "stocktake-detail.css": {
             "type": "Resource",
             "data": "@media print {\n    @page {\n        size: A4 landscape\n    }\n}\n\n.container {\n    display: flex;\n    align-items: center;\n    justify-content: center;\n    margin: auto;\n    padding: 0 25px 0 20px;\n}\n\n.bold {\n    font-weight: 900;\n}\n\n.main-table {\n    align-items: center;\n    justify-content: center;\n    font-size: 12px;\n}\n\n.stocktake-wrapper {\n    max-width: 100%;\n    width: 1000px;\n}\n\n.stocktake-wrapper .main-table .table-header {\n    border-bottom: 0.5px solid black;\n}\n\n.stocktake-wrapper .main-table .table-header .row {\n    font-size: 13px;\n    border-bottom: 0px;\n}\n\n.stocktake-wrapper .main-table .row {\n    display: flex;\n}\n\n.stocktake-wrapper .main-table .row .col {\n    padding: 3px;\n}\n\n.stocktake-wrapper .main-table .row .col-item-code {\n    width: 10%;\n}\n\n.stocktake-wrapper .main-table .row .col-item-name {\n    width: 25%;\n}\n\n.stocktake-wrapper .main-table .row .col-batch {\n    width: 5%;\n}\n\n.stocktake-wrapper .main-table .row .col-expiry-date {\n    width: 6%;\n    text-align: right;\n    \n}\n\n.stocktake-wrapper .main-table .row .col-location {\n    width: 7.5%;\n}\n\n.stocktake-wrapper .main-table .row .col-unit {\n    width: 6%;\n}\n\n.stocktake-wrapper .main-table .row .col-packsize {\n    width: 6%;\n    text-align: right;\n}\n\n.stocktake-wrapper .main-table .row .col-snapshot-packs {\n    width: 6%;\n    text-align: right;\n}\n\n.stocktake-wrapper .main-table .row .col-counted-packs {\n    width: 6%;\n    text-align: right;\n}\n\n.stocktake-wrapper .main-table .row .col-difference {\n    width: 6%;\n    text-align: right;\n}\n\n.stocktake-wrapper .main-table .row .col-reason {\n    width: 6.5%;\n}"
           },
-=======
->>>>>>> f4c8fcc2
-          "footer.html": {
-            "type": "TeraTemplate",
-            "data": {
-              "output": "Html",
-              "template": "<div style=\"font-size: 10px; padding-top: 8px; text-align: center; width: 100%;\">\n    </span>{{t(k=\"report.page\",f=\"Page\")}}: <span class=\"pageNumber\"></span>\n</div>"
-            }
-          },
-          "StocktakeDetailQuery.graphql": {
-            "type": "GraphGLQuery",
-            "data": {
-              "query": "query StocktakeDetailQuery(\n  $storeId: String!\n  $dataId: String!\n  $sort: PrintReportSortInput\n) {\n  stocktake(storeId: $storeId, id: $dataId) {\n    ... on StocktakeNode {\n      id\n      storeId\n      stocktakeDate\n      stocktakeNumber\n      status\n      createdDatetime\n      description\n    }\n    ... on NodeError {\n      __typename\n      error {\n        description\n      }\n    }\n  }\n  stocktakeLines(storeId: $storeId, stocktakeId: $dataId, reportSort: $sort) {\n    ... on StocktakeLineConnector {\n      nodes {\n        id\n        itemId\n        item {\n          ... on ItemNode {\n            code\n            name\n            unitName\n          }\n        }\n        packSize\n        location {\n          code\n        }\n        expiryDate\n        countedNumberOfPacks\n        batch\n        snapshotNumberOfPacks\n        costPricePerPack\n        inventoryAdjustmentReason {\n          ... on InventoryAdjustmentReasonNode {\n            reason\n          }\n        }\n      }\n    }\n  }\n  store(id: $storeId) {\n    ... on StoreNode {\n      code\n      storeName\n      logo\n      name(storeId: $storeId) {\n        ... on NameNode {\n          address1\n          address2\n          chargeCode\n          code\n          comment\n          country\n          email\n          name\n          phone\n          website\n        }\n      }\n    }\n  }\n}\n",
-              "variables": null
-            }
-          },
-          "template.html": {
-            "type": "TeraTemplate",
-            "data": {
-              "output": "Html",
-              "template": "<style>\n    {% include \"stocktake-detail.css\" %}\n</style>\n<div class=\"container\">\n    <div class=\"stocktake-wrapper\">\n        <div class=\"main-table\">\n            <div class=\"table-header\">\n                <div class=\"row\">\n                    <div class=\"bold col col-item-code\">{{t(k=\"label.code\", f=\"Code\")}}</div>\n                    <div class=\"bold col col-item-name\">{{t(k=\"report.item-name\", f=\"Item name\")}}</div>\n                    <div class=\"bold col col-batch\">{{t(k=\"label.batch\", f=\"batch\")}}</div>\n                    <div class=\"bold col col-expiry-date\">{{t(k=\"label.expiry\", f=\"Expiry\")}}</div>                    \n                    <div class=\"bold col col-location\">{{t(k=\"label.location\", f=\"Location\")}}</div>\n                    <div class=\"bold col col-unit\">{{t(k=\"label.unit\", f=\"Unit\")}}</div>                    \n                    <div class=\"bold col col-packsize\">{{t(k=\"label.pack-size\",f=\"Pack size\")}}</div>\n                    <div class=\"bold col col-snapshot-packs\">{{t(k=\"label.snapshot-num-of-packs\",f=\"Snapshot Packs\")}}</div>\n                    <div class=\"bold col col-counted-packs\">{{t(k=\"label.counted-num-of-packs\",f=\"Counted Packs\")}}</div>\n                    <div class=\"bold col col-difference\">{{t(k=\"label.difference\",f=\"Difference\")}}</div>\n                    <div class=\"bold col col-reason\">{{t(k=\"label.reason-adjustment\",f=\"Adjustment Reason\")}}</div>\n                </div>\n            </div>\n            <div class=\"table-body\">\n                {% for line in data.stocktakeLines.nodes -%}\n                <div class=\"row\">\n                    <div class=\"col col-item-code\">{{ line.item.code }}</div>\n                    <div class=\"col col-item-name\">{{ line.item.name }}</div>\n                    <div class=\"col col-batch\">{{ line.batch }}</div>\n                    <div class=\"col col-expiry-date\">\n                        {% if line.expiryDate %}\n                        {{ line.expiryDate | date(format=\"%d/%m/%Y\") }}\n                        {% endif %}\n                    </div>\n                    <div class=\"col col-location\">\n                        {% if line.location.code %}\n                        {{ line.location.code }}\n                        {% endif %}\n                    </div>\n                    <div class=\"col col-unit\">{{ line.item.unitName }}</div>\n                    <div class=\"col col-packsize\">{{ line.packSize }}</div>                    \n                    <div class=\"col col-snapshot-packs\">{{ line.snapshotNumberOfPacks }}</div>\n                    <div class=\"col col-counted-packs\">\n                        {% if line.countedNumberOfPacks %}\n                        {{ line.countedNumberOfPacks }} \n                        {% else %}\n                        -\n                        {% endif %}\n                    </div>\n                    <div class=\"col col-difference\">\n                        {% if line.countedNumberOfPacks %} \n                        {{ line.countedNumberOfPacks - line.snapshotNumberOfPacks }} \n                        {% else %}\n                        -\n                        {% endif %}</div>\n                    <div class=\"col col-reason\">{{ line.inventoryAdjustmentReason.reason | default(value='') }}</div>\n                </div>\n                {%- endfor %}\n            </div>\n        </div>\n    </div>\n</div>"
-            }
-          },
-<<<<<<< HEAD
-=======
-          "stocktake-detail.css": {
-            "type": "Resource",
-            "data": "@media print {\n    @page {\n        size: A4 landscape\n    }\n}\n\n.container {\n    display: flex;\n    align-items: center;\n    justify-content: center;\n    margin: auto;\n    padding: 0 25px 0 20px;\n}\n\n.bold {\n    font-weight: 900;\n}\n\n.main-table {\n    align-items: center;\n    justify-content: center;\n    font-size: 12px;\n}\n\n.stocktake-wrapper {\n    max-width: 100%;\n    width: 1000px;\n}\n\n.stocktake-wrapper .main-table .table-header {\n    border-bottom: 0.5px solid black;\n}\n\n.stocktake-wrapper .main-table .table-header .row {\n    font-size: 13px;\n    border-bottom: 0px;\n}\n\n.stocktake-wrapper .main-table .row {\n    display: flex;\n}\n\n.stocktake-wrapper .main-table .row .col {\n    padding: 3px;\n}\n\n.stocktake-wrapper .main-table .row .col-item-code {\n    width: 10%;\n}\n\n.stocktake-wrapper .main-table .row .col-item-name {\n    width: 25%;\n}\n\n.stocktake-wrapper .main-table .row .col-batch {\n    width: 5%;\n}\n\n.stocktake-wrapper .main-table .row .col-expiry-date {\n    width: 6%;\n    text-align: right;\n    \n}\n\n.stocktake-wrapper .main-table .row .col-location {\n    width: 7.5%;\n}\n\n.stocktake-wrapper .main-table .row .col-unit {\n    width: 6%;\n}\n\n.stocktake-wrapper .main-table .row .col-packsize {\n    width: 6%;\n    text-align: right;\n}\n\n.stocktake-wrapper .main-table .row .col-snapshot-packs {\n    width: 6%;\n    text-align: right;\n}\n\n.stocktake-wrapper .main-table .row .col-counted-packs {\n    width: 6%;\n    text-align: right;\n}\n\n.stocktake-wrapper .main-table .row .col-difference {\n    width: 6%;\n    text-align: right;\n}\n\n.stocktake-wrapper .main-table .row .col-reason {\n    width: 6.5%;\n}"
-          },
->>>>>>> f4c8fcc2
           "header.html": {
             "type": "TeraTemplate",
             "data": {
@@ -812,51 +673,6 @@
       "is_custom": false,
       "version": "2.6.0",
       "code": "stock-take-detail-view",
-      "form_schema": null
-    },
-    {
-      "id": "prescriptions_2_6_0_false",
-      "name": "Prescription Receipt",
-      "type": "OmSupply",
-      "template": {
-        "index": {
-          "template": "template.html",
-          "header": null,
-          "footer": null,
-          "query": [
-            "query.graphql"
-          ],
-          "convert_data": null,
-          "custom_wasm_function": null
-        },
-        "entries": {
-          "template.html": {
-            "type": "TeraTemplate",
-            "data": {
-              "output": "Html",
-              "template": "<style>\n  {% include \"style.css\" %}\n</style>\n\n{% macro formatDate(datetime) %} {% if datetime %}{{ datetime |\ndate(format=\"%d/%m/%Y %H:%M:%S\") }}{% endif %} {% endmacro input %}\n\n<div class=\"header\">\n  <h1>Placeholder organisation name</h1>\n  <h3>{{t(k=\"label.store\", f=\"Store\")}}: {{ data.store.storeName }}</h3>\n  <h5>\n    {{t(k=\"label.prescriber\", f=\"Prescriber\")}}:\n    {{data.invoice.clinician.firstName | default(value='')}}\n    {{data.invoice.clinician.lastName | default(value='')}}\n  </h5>\n  <h5>\n    {{t(k=\"label.patient-name\", f=\"Patient name\")}}:\n    {{data.invoice.patient.firstName}} {{ data.invoice.patient.lastName }}\n  </h5>\n  <p>\n    {{t(k=\"label.invoice-number\", f=\"Invoice Number\")}}:\n    {{data.invoice.invoiceNumber}}\n  </p>\n  <p>\n    {{t(k=\"label.entered-by\", f=\"Entered by\")}}: {{data.invoice.user.firstName |\n    default(value='')}} {{data.invoice.user.lastName | default(value='')}}\n  </p>\n</div>\n\n<div class=\"container\">\n  <table>\n    <thead>\n      <tr class=\"heading\">\n        <td>{{t(k=\"report.item-name\", f=\"Item Name\")}}</td>\n        <td>{{t(k=\"label.price\", f=\"Price\")}}</td>\n        <td>{{t(k=\"label.quantity\", f=\"Quantity\")}}</td>\n        <td>{{t(k=\"label.line-total\", f=\"Line Total\")}}</td>\n      </tr>\n    </thead>\n    <tbody>\n      {% for invoiceLine in data.invoice.lines.nodes %}\n      <tr>\n        <td>{{invoiceLine.itemName | default(value='')}}</td>\n        <td>\n          {{invoiceLine.sellPricePerPack / invoiceLine.packSize |\n          default(value=0.00) | round(precision=2)}}\n        </td>\n        <td>\n          {{invoiceLine.numberOfPacks * invoiceLine.packSize |\n          default(value=0.00) | round(precision=2)}}\n        </td>\n        <td>\n          {{invoiceLine.totalBeforeTax | default(value=0.00 |\n          round(precision=2))}}\n        </td>\n        {% endfor %}\n      </tr>\n      <tr>\n        <td></td>\n        <td></td>\n        <td><strong>{{t(k=\"label.total\", f=\"Total\")}}</strong></td>\n        <td>\n          <strong\n            >{{data.invoice.pricing.totalAfterTax | default(value=0.00) |\n            round(precision=2)}}</strong\n          >\n        </td>\n      </tr>\n    </tbody>\n  </table>\n</div>\n\n<div class=\"footer\">\n  <h1>{{t(k=\"label.copy\", f=\"Copy\")}}</h1>\n  <p>{{self::formatDate(datetime=now())}}</p>\n</div>\n"
-            }
-          },
-          "style.css": {
-            "type": "Resource",
-            "data": "@page {\n    margin: 0;\n    size: A5 portrait;\n}\n\n.paging {\n    width: 100%;\n}\n\n.header {\n    text-align: center;\n    margin-bottom: 20px;\n    font-family: \"Helvetica Neue\", \"Helvetica\", Helvetica, Arial, sans-serif;\n}\n\n.header p {\n    font-size: 14px;\n}\n\n.container {\n    margin: auto;\n    padding: 10px;\n    font-size: 14px;\n    font-family: \"Helvetica Neue\", \"Helvetica\", Helvetica, Arial, sans-serif;\n    color: #555;\n}\n\n.container table {\n    width: 100%;\n    font-size: inherit;\n    font-family: inherit;\n    text-align: left;\n    margin-top: 10;\n    margin-bottom: 15;\n    border-collapse: separate;\n}\n\n.container table td {\n    padding: 10px;\n    vertical-align: top;\n    border-top: 1px solid rgb(164, 163, 163);\n}\n\n.container table tr:last-child td {\n    border-bottom: none;\n}\n\n.container>table>thead {\n    position: -webkit-sticky;\n    position: sticky;\n    top: 0;\n    background-color: #f1f1f1;\n}\n\n.container,\nbody,\n.container>table {\n    margin-top: 0px;\n    padding-top: 0px;\n}\n\n.container table tr.heading td {\n    font-weight: bold;\n    margin-bottom: 15px;\n}\n\n.container table td.status span {\n    padding: 2px;\n    border-radius: 10px;\n}\n\n.footer {\n    text-align: center;\n    margin-top: 20px;\n    font-size: 12px;\n    font-family: \"Helvetica Neue\", \"Helvetica\", Helvetica, Arial, sans-serif;\n}\n\n.footer p {\n    margin: 0;\n}"
-          },
-          "query.graphql": {
-            "type": "GraphGLQuery",
-            "data": {
-              "query": "query PrescriptionQuery($dataId: String!, $storeId: String!) {\n  invoice(storeId: $storeId, id: $dataId) {\n    ... on InvoiceNode {\n      id\n      clinician {\n        firstName\n        lastName\n      }\n      lines {\n        nodes {\n          itemName\n          itemCode\n          numberOfPacks\n          packSize\n          prescribedQuantity\n          sellPricePerPack\n          taxPercentage\n          totalAfterTax\n          totalBeforeTax\n        }\n      }\n      patient {\n        firstName\n        lastName\n      }\n      user {\n        firstName\n        lastName\n      }\n      pricing {\n        totalAfterTax\n      }\n      invoiceNumber\n    }\n  }\n  store(id: $storeId) {\n    ... on StoreNode {\n      id\n      storeName\n    }\n  }\n}\n",
-              "variables": null
-            }
-          }
-        }
-      },
-      "context": "PRESCRIPTION",
-      "sub_context": null,
-      "argument_schema_id": null,
-      "comment": null,
-      "is_custom": false,
-      "version": "2.6.0",
-      "code": "prescriptions",
       "form_schema": null
     }
   ]
